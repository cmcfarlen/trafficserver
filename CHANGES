                                                         -*- coding: utf-8 -*-
Changes with Apache Traffic Server 5.0.0

<<<<<<< HEAD
  *) [TS-2805] Client connections are connecting with SPDY 3 instead of 3.1
=======
  *) [TS-2619] Changed TSRecordDump declaration from TSRecordType to int to accomodate
   bitmasks. Also changed TSRecordType enums to hexidecimal, as this is easier to read
   for bit arguments.
>>>>>>> aacc6b5f

  *) [TS-2797] Build all manual pages in the doc/reference/api directory

  *) [TS-2733] Do not build the old SPDY plugin.

  *) [TS-2716] Fix indentation for ts_lua plugin.

  *) [TS-2789] Typo in HttpSessionManger would cause ATS reuse wrong session
   to origin server.

  *) [TS-2636] Enhance ATS custom logging to support WIPE_FIELD_VALUE filter
   action.

  *) [TS-2786, TS-2784] Make Lua and header_rewrite plugins compile on FBSD.

  *) [TS-1375] Setting default inactivity timeout, if one is not set, to 1
   day.

  *) [TS-2780] Core dump in SpdyRequest::clear() in production testing of
   SPDY.

  *) [TS-2744] Remove TSNetAcceptNamedProtocol assertion for unknown
   protocols.

  *) [TS-898] Stop the esi plugin referencing invalidated strings.

  *) [TS-2778] Websockets remap doesn't properly handle the implicit port for
   wss.

  *) [TS-2774] TS::AdminClient.pm's get_stat API broken in 5.0.

  *) [TS-2766] HdrHeap::coalesce_str_heaps doesn't properly calculate new heap
   size.

  *) [TS-2767] ATS Memory Leak related to SPDY.

  *) [TS-2757] Fix logging crashes on reconfiguration.

  *) [TS-2770] Allow proxy.config.log.rolling_interval_sec to be as low as 60sec.
  
  *) [TS-2772] Clean up mgmt/preparse code.

  *) [TS-2763] Remove the unused proxy.config.log.xuid_logging_enabled config setting.

  *) [TS-2762] Core dump when benchmarking SPDY.

  *) [TS-2755] Document TSTextLogObjectRollingEnabledSet.

  *) [TS-2746] Rename session accept layer with a standard convention.

  *) [TS-2754] Emit a tcpinfo log on TS_EVENT_HTTP_TXN_CLOSE.

  *) [TS-2760] Add TSFetchClientProtoStackSet/Get() API in experimental.h.

  *) [TS-2743] Ignore invalid HTTP headers in SpdyNV carefully.

  *) [TS-2742] TSFetchCreate should accept both IPv4 and IPv6.

  *) [TS-2736] Add config option to set the max open files limit for the
    traffic_server process to some percentage of the fs.file-max proc value on
    Linux. The default is 90%.

  *) [TS-2741] Add a server intercept example plugins and documentation.

  *) [TS-2616] Sanitize duplicate Transfer-Encoding: chunked headers.
   Author: Dimitry Andric <dimitry@andric.com>

  *) [TS-645] Remove broken hard restart from traffic_shell.

  *) [TS-2562] Improve init script support for Debian/Ubuntu.
   Author: Tomasz Kuzemko <tomasz@kuzemko.net>

  *) [TS-2735] Align all memory during freelist allocations.

  *) [TS-2120] remove stale_while_revalidate plugin.

  *) [TS-2732] Add url_sign (Signed URL's) plugin.
   Author: Jan van Doorn <jvd@knutsel.com>

  *) [TS-2650] Redirect handling enhancements in ATS.

  *) [TS-2548] Add client IP to SSLError() calls in SSLNetVConnection

  *) [TS-2710] ATS serves the wrong cert because it matches wildcard certs
   incorrectly.

  *) [TS-2704] Core dump in state_raw_http_server_open getting EVENT_INTERVAL
   event.

  *) [TS-2720] Fix bug with request transformations in C++ api 

  *) [TS-2714] Promote the tcp_info plugin to stable as 'tcpinfo'.

  *) [TS-2708] Refactor and modernize the tcp_info plugin.

  *) [TS-2555] Adding global plugin support to ts_lua plugin.

  *) [TS-2717] header-rewrite set-redirect not working.
   Author: Igor Brezac

  *) [TS-2715] Fix some ESI compile warnings, change the constants to
   be part of an include.

  *) [TS-898] Remove pointless NULL check on address of array.

  *) [TS-898] Avoid passing -1 to close (2) in traffic_cop.

  *) [TS-898] Fix minor regex_remap parsing bug.

  *) [TS-2711] Include Lua JIT as a Submodule.

  *) [TS-898] Ensure the cache span probe always closes file descriptors.

  *) [TS-2706] Replace the tcp_info plugin config file with options.

  *) [TS-2691] Fix how we count redirect retries in the core and APIs.

  *) [TS-2693] Deprecate the old TSRedirectUrlSet()/TSRedirectUrlGet().

  *) [TS-2692] Add an API to Get the current redirection retry count,
   TSHttpTxnRedirectRetries().

  *) [TS-2707] Migrate TSRedirectUrlSet/Get to TSHttpTxnRedirectUrlSet/Get.

  *) [TS-2703] Add a text log format to escalate plugin.

  *) [TS-2690] Fixes and improvements for the escalate plugin.

  *) [TS-2699] Add TSClientProtoStackCreate API.

  *) [TS-2678] Some sites (e.g. craigslist) fails to load due to
   incorrect truncated response detection.

  *) [TS-2603] Do not update HostDB for server intercept requests.
   Author: Quehan <quehan@taobao.com>

  *) [TS-2622] Optimize the ink_cluster_time() function.
   Author: Yu Qing <zhuangyuan@taobao.com>

  *) [TS-2701] Silence traffic_cop logging on chown of missing lock files.

  *) [TS-2656 Determine server connection scheme immediately before
   connecting. Author: Ron Barber <rwbarber2@gmail.com>

  *) [TS-2578] Close the client connection when you close TransformTerminus.
   Author: Jack Bates <jack@nottheoilrig.com>

  *) [TS-2657] Eliminate TSHttpTxnSetHttpRetBody() and improve upon
   TSHttpTxnErrorBodySet(). This also reduces the size of the HttpSM by 25%.

  *) [TS-2589] Don't hold up the response until the server starts sending
   content. Author: Jack Bates <jack@nottheoilrig.com>

  *) [TS-2687] Support for MIPS paltform.
   Author: Dejan Latinovic <Dejan.Latinovic@rt-rk.com> 

  *) [TS-2688] atscppapi: new example plugin Boom.
   Author: Omer Shapira <oshapira@linkedin.com>

  *) [TS-2686] Change background_fetch to defer cacheability check until
   SEND_RESPONSE_HDR hook. This allows for other READ_REQUEST_HDR hooks to
   modify the response header before we evaluate.

  *) [TS-2679] background_fetch plugin can use uninitialized cont pointer.

  *) [TS-2675] metalink: Fix crash and plug memory leaks.
   Author: Jack Bates <jack@nottheoilrig.com>

  *) [TS-2674] Remove debug printf() from traffic_top.

  *) [TS-2652] atscppapi: Providing a cancel() in asyncproviders .
  
  *) [TS-2667] atscppapi: Allow intercept plugins to access request headers
   object.

  *) [TS-2672] TSMimeHdrFieldDestroy should not assert on removed fields.

  *) [TS-2554] New plugin: background_fetch, which under certain conditions
   will kick off a background fetch when it detects Range request and
   responses. This allows for the cache to start populating objects that would
   otherwise not be cacheable. This is ideally used together with the
   read-while-writer feature as well.

  *) [TS-2671] Restore missing .useflt remap directive.

  *) [TS-2654] Crash in Range requests with read-while-writer.

  *) [TS-2665] Clean up ink_stack_trace_dump code
   Thanks to Alexey Ivanov <aivanov@linkedin.com> for reporting this issue.

  *) [TS-2663] Wrong condition on log code for server connection errors.
   Author: David Binderman <dcb314@hotmail.com>

  *) [TS-2664] atscppapi: Removing initializable values.

  *) [TS-2660] Rename StateMachineAction_t values for legibility.

  *) [TS-2662] Re-enable KEEP_ALIVE_POST_OUT by default.

  *) [TS-2661] Remove unused HttpSM::decided_cached_url.

  *) [TS-2658] Additional debug logging for SSL certificates.

  *) [TS-2431] Migrate Taobao SPDY plugin to ATS core.

  *) [TS-2651] atscppapi: race conditions in destruction of async providers

  *) [TS-2646] regex_remap: Add a new option, @caseless.

  *) [TS-2647] atscppapi: Bug fixes in headers and atscppapi.

  *) [TS-2598] Expose HttpDebugNames to public plugin APIs.

  *) [TS-2639] Release HttpClientSession objects back to the proxy allocator.

  *) [TS-2637] Add traffic_line records match option.

  *) [TS-2630] Add lib/ts/apidefs.h to place common types.

  *) [TS-2610] Add "client_protocol_stack"(%<cps>) field into LogFormat.

  *) [TS-2612] Indroduce TSHttpConnectWithProtoStack() API.

  *) [TS-1062] Extends and optimizes FetchSM.

  *) [TS-2631] Header_rewrite should support changing destination in non-remap
   case.

  *) [TS-2623] Remove the limit on the number of cachurl regular expressions.

  *) [TS-2628] traffic_line should tell you when a reload is needed.

  *) [TS-2627] Reduce management socket code duplication.

  *) [TS-2625] trafficserver.in doesn't use TS_BASE.

  *) [TS-2624] Make thread affinity more robust.

  *) [TS-2620] Make the stats_over_http plugin publish node and plugin stats.

  *) [TS-2614] Response to invalid Content-Length for POST should be a 400
   error. Author: Ron Barber <rbarber@yahoo-inc.com>

  *) [TS-2615] Better logging and error handling in SSL client session startup.

  *) [TS-2613] Can't turn on attach server session to client from
   records.config.

  *) [TS-2611] Add a new S3 authentication plugin, s3_auth. This only supports
   the v2 features of the S3 API.

  *) [TS-2522] Better hook management for header_rewrite plugin, and some
   cleanup.

  *) [TS-2169] Add SSL statistics
   Author: Ron Barber <rbarber@yahoo-inc.com>

  *) [TS-2607] Fix TS_USE_HWLOC #define in build process

  *) [TS-2595] DNS lookup failed with multiple search domains. 
   Author: Thach Tran <tranngocthachs@gmail.com>

  *) [TS-2019] Fix the "vector inconsistency" errors.

  *) [TS-2585] Add overridable configs support to regex_remap plugin.
   Author: Ethan Lai <yzlai@yahoo.com>

  *) [TS-2569] Set the default SSL options correctly.
   Author: Ron Barber <rbarber@yahoo-inc.com>

  *) [TS-2599] Remove dead code in RedCore related to Record Types

  *) [TS-2593] HTTPS to origin fails on CentOS6.x. This is a regression of
   sort from TS-2355.

  *) [TS-2592] Use proxy allocator for ioBufAllocator

  *) [TS-2576] Add Oct/Hex escape representation into LogFormat

  *) [TS-2494] fix the crash that return the stale cached document
   when os is down, even if it`s status is not 200 (ok).

  *) [TS-2590] Translate documentation into Japanese.
   Authors: Masaori Koshiba <masaori335@gmail.com>
            Masakazu Kitajo <m4sk17@gmail.com>
            syucream <syucream1031@gmail.com>

  *) [TS-2586] Improvements to the internal implementation of overridable
   configuration lookups (_conf_to_memberp() ).
   Author: Yu Qing <zhuangyuan@taobao.com>

  *) [TS-2210] Add a plugin API to manipulate the session's SSL context.
   Author: Kang Li <kangli@yahoo-inc.com>

  *) [TS-2542] Turn on caching zero length responses by default.

  *) [TS-2405] Change the default for proxy.config.net.sock_option_flag_out to
   1, which enables TCP_NODELAY.

  *) [TS-2531] The default remap rule doesn't match a forward proxy request

  *) [TS-612] Add support for SSL keys with passphrases.
   Author: Ron Barber <rbarber@yahoo-inc.com>

  *) [TS-2319] Change default behavior for the various ignore-mismatch
   configurations.

  *) [TS-2563] Always set the SSL default verify paths.
   Author: Wei Sun <sunwei@yahoo-inc.com>

  *) [TS-2437] Add a lifecycle hook to expose loaded SSL certificates to
   plugins. Author: Wei Sun <sunwei@yahoo-inc.com>

  *) [TS-2582] Make traffic_cop debugging eadier by logging to stdout.

  *) [TS-2579] Remove ipv4 limit for FetchSM and TSFetchUrl/TSFetchPages.

  *) [TS-1893] Add more options to server session control.

  *) [TS-2239] Initial ALPN TLS extension support.

  *) [TS-2568] Better template messages.

  *) [TS-2567] Add --install-test-tools configure option.

  *) [TS-1622] Add a new API, TSHttpTxnIsCacheable(), which allows a plugin
   to determine whether a request (and/or response) would be cacheable.

  *) [TS-2560] regex_remap lowercase substitutions is not being initialized in
   the construtor

  *) [TS-2559] Disconnect clients on unrecoverable origin errors.

  *) [TS-2556] Fix ink_hrtime_diff_msec.

  *) [TS-2553] Fix a segfault in the Metalink plugin reported by Faysal Banna
   and preserve the Content-Length header
   Author: Jack Bates <jack@nottheoilrig.com>

  *) [TS-2195] Remove the (deprecated) TSHttpTxnCacheLookupSkip API.

  *) [TS-2229] Deprecate the header_filter plugin, use header_rewrite instead.

  *) [TS-2290] Remove X-ID special log tag, and cleanup HdrToken confusion.

  *) [TS-2088] Change TSRecordType enum values to powers of two


Changes with Apache Traffic Server 4.2.0

  *) [TS-2552] configure fails to detect missing the #define for
   SSL_CTX_set_tlsext_ticket_key_cb().

  *) [TS-2549] printf() compiler warnings  on OSX (clang) with the CPP APIs.

  *) [TS-2532] Fix make distclean for C++ API examples.

  *) [TS-2306] Client connection hang while downloading big file from origin
   server over SSL connection

  *) [TS-2353] Add ability to load ssl certs that are owned by root and only
   read only by the user

  *) [TS-2551] Eliminate the tr1 dependency from CPP APIs.

  *) [TS-2541] Add WebSocket support

  *) [TS-2550] Add inline configuration overrised to the conf_remap plugin.

  *) [TS-2546] Move xptr and _xstrdup to ink_memory.{h,cc}.

  *) [TS-2180] Small memory leak in RecCore.cc, from previous refactoring.

  *) [TS-2534] Make sure RecRecord structs are always properly initialized.

  *) [TS-2483] Add a new metric, proxy.node.restarts.proxy.cache_ready_time,
   tracking absolute time when the cache started (finished
   initialization). Until cache is available, or no cache configured, this
   metric stays at a value of "0".

  *) [TS-2517 First implementation of traffic_shell.pl, and reorg the modules
   a bit for more consistency. Also fixes a timeout issue in AdminClient.pm.

  *) [TS-1467] Disable client initiated renegotiation (SSL) DDoS by default

  *) [TS-2538] Cleanup of ProcessMutex (unused) and InkMutex (dupe of
   ink_mutex). We now use ink_mutex consistently.

  *) [TS-2544] conf_remap plugin: allow for multiple configuration files.

  *) [TS-2530] Check for loopback interfaces when computing the local address.
   Author: Ron Barber rbarber@yahoo-inc.com

  *) [TS-2031] Prevent duplicate SSL SNI name registration.
   Author: Feifei Cai <ffcai@yahoo-inc.com>

  *) [TS-2501] Refactor and improve performance for the case without
   expansions. Review: Alexey Ivanov <aivanov@linkedin.com>.

  *) [TS-2533 ] Add three commands previously provided by traffic_shell.

  *) [TS-2304] Make the healthcheck plugin watch for file permission changes.

  *) [TS-2519] Make build version metrics non-persistent.

  *) [TS-1606] Log buffers are not flushed periodically when TS is launched 
   with NO_REMOTE_MANAGEMENT flag

  *) [TS-2481] Incorrect origin server port used sometimes (with keep-alive).
   Author: Dimitry Andric <dimitry@andric.com>

  *) [TS-2526] Remove the g_stats_snap_fpath global variable.

  *) [TS-2525] Remove restrictions on outbound transparency with SSL.

  *) [TS-2425] Update to TS-2261 for loading plugins as root

  *) [TS-2505] Add traffic_line --offline option.

  *) [TS-2305] Fall back to ftruncate if posix_fallocate fails.

  *) [TS-2504] Support OpenSSL installations that use the lib64 directory.

  *) [TS-799] Have AdminClient.pm created from .in file.

  *) [TS-2509] Add the const qualifier to pure HttpTunnel member functions.

  *) [TS-2508] Add a *highly* experimental escalation plugin.

  *) [TS-2507] Fix the state transition logging in HttpSM::handle_server_setup_error.

  *) [TS-1648] Segmentation fault in dir_clear_range()

  *) [TS-2500] Fix handling of cache stripe assignment when a disk is
   taken offline.

  *) [TS-2499] Fix the header_rewrite plugin expansions of the new %<>
   strings. Author: Alexey Ivanov <aivanov@linkedin.com>.

  *) [TS-2498] Add a build option to install the example plugins.

  *) [TS-2484] Add API support for the two missing overridable APIs:
         proxy.config.http.cache.max_open_read_retries
         proxy.config.http.cache.open_read_retry_time

  *) [TS-2497] Failed post results in tunnel buffers being returned to
   freelist prematurely.
   Reporter: Thomas Jackson <thjackso@linkedin.com>

  *) [TS-1668] Added HSTS configuration options to ATS

  *) [TS-2495] Reduce the size of HttpVCTableEntry.

  *) [TS-2491] stop other esi plugin unit test programs after error.
   Author: Yu Qing <zhuangyuan@taobao.com>
 
  *) [TS-1821] make the AIO test pass when build with native aio.

  *) [TS-2412] fix the bug of restarting ATS causes complete cache data
  loss when use linux-native-aio.

  *) [TS-2488] enhance esi plugin to allow any of the space characters to
   follow esi starting tags.
   Author: Yu Qing <zhuangyuan@taobao.com>

  *) [TS-2489] Fix esi plugin problem with contents in comments output 
   twice when the node list is cached.
   Author: Yu Qing <zhuangyuan@taobao.com>

  *) [TS-2336] First attempt at moving the Prefetch APIs into some usable
   state. There's still work to be done here, but separate bugs for that.

  *) [TS-2487] Export PUSH HTTP method constants to the TS API.

  *) [TS-2486] Eliminate SIMPLE_MEMCPY_INIT define.

  *) [TS-2476] Fix size_t format string.
   Author: Radim Kolar <hsn@sendmail.cz>

  *) [TS-2471] Writing records.config can fail when the disk is full.
   Author: Yu Qing <zhuangyuan@taobao.com>

  *) [TS-2479] Don't output orphan log after failover sucessfully.

  *) [TS-2370] SSL proxy.config.ssl.server.honor_cipher_order is backwards.
  Changed the default setting and changed the meaning of it in the code.

  *) [TS-2466] NOT increase the version of records.config when changing
   the local parameter
   Author: Yu Qing

  *) [TS-2469] remove libreadline which is gpl licensed.
   Author: Ben Aitchison <ben@meh.net.nz>

  *) [TS-2235] url_print should NOT output "?" for empty query string,
   fix two remains.
   Author: Yu Qing

  *) [TS-2475] Adding new transaction methods in C++ API

  *) [TS-2474] Change proxy.config.net.poll_timeout to 10ms consistently.

  *) [TS-2473] Fix C++ API includes for FreeBSD.
   Author: Radim Kolar <hsn@sendmail.cz>

  *) [TS-2467] traffic_shell doesn't work with tcl 8.6.
   Author: Ben Aitchison <ben@meh.net.nz>

  *) [TS-1365] Add a new configuration option, proxy.config.net.poll_timeout,
   with the same behavior as the command line option --poll_timeout. Also
   adjust AIO scheduling to correlate to this setting, to avoid additional
   CPU load. Note that this configuration is generally not necessary to
   configure, unless you are concerned with system idle CPU consumption.

  *) [TS-2468] Bring back the load balancer plugin.

  *) [TS-2465] libxml2 detection generates an invalid linker path.
   Author: Radim Kolar <hsn@sendmail.cz>

  *) [TS-2271] Threaded plugin support with 3rd party libraries.
   Author: Heikki Hannikainen <hessu@hes.iki.fi>

  *) [TS-2464] Remove useless and buggy connection header handling

  *) [TS-2457] Protocol.c: change usage of atoi to strtol.
   Author: Radim Kolar <hsn@sendmail.cz>

  *) [TS-2459] Fix wrong name for a couple of librecord APIs.
    Author: Yu Qing <happy_fish100@yahoo.com.cn>

  *) [TS-2463] Crash regression around slow-log feature, when logging an
   event. This fixes commit c290ce0df2a.

  *) [TS-32] Fix ICP. Author: Gota Adachi <ada@iij.ad.jp>

  *) [TS-2248] Segmentation fault in HttpTunnel with flow control.
   Author: bettydramit <b13621367396@gmail.com>

  *) [TS-2454] Fix undefined reference to `__sync_fetch_and_sub_8' on ARM
   32bit system.

  *) [TS-2450] Fix assertion failure for T61String type.

  *) [TS-2117] make hipes plugin build.

  *) [TS-2452] Can't access a deleted object.

  *) [TS-2363] Fix assertion of "Unknown file format type!".

  *) [TS-2448] Fix traffic_cop and traffic_manager to obey the
   proxy.config.local_state_dir setting.

  *) [TS-2445] Fix problem with 204 responses closing POST requests.

  *) [TS-2434] Use the FATAL error level to handle plugin errors.

  *) [TS-2203] Clarify syslog startup messages for standalone log programs.

  *) [TS-2436] Add a simple integration test harness.

  *) [TS-2355] ATS 4.0.x crashes when using OpenSSL 1.0.1e.

  *) [TS-2432] Fix a race in aio_err_callblk.

  *) [TS-2251] Simplify LogBuffer reference counting.

  *) [TS-2190] Remove cache.log from the cachurl plugin.

  *) [TS-2426] Add a new plugin, xdebug, for cache debugging using HTTP
   headers.

  *) [TS-2077] Remove pipeline configurations, they were no-op's anyways. We
   still support pipelining (we always do), it's just not treated specially
   (or optimized).

  *) [TS-2386] clean up unused files and codes -- round 4.2.

  *) [TS-548] remove Initialize.cc Initialize.h

  *) [TS-2082] remove STANDALONE_IOCORE FIXME_NONMODULAR and NON_MODULAR
   defines.

  *) [TS-312] Add option to always share keep-alive connections to the origin
   server.

  *) [TS-2419] Don't close client connection when responding with a 204 and
   there is no body.

  *) [TS-1146] Add RFC 5077 TLS session ticket support.
   Author: Wei Sun <sunwei@yahoo-inc.com>

  *) [TS-2401] Use Layout instead of global install path directories.

  *) [TS-2420] Remove STAT_SYNC, CONF_SYNC, and REM_SYNC threads and schedule
   those continuations in ET_TASK.

  *) [TS-2372] Enable TLS perfect forward security with ECDHE.

  *) [TS-2416] Make TLS the session timeout threshold configurable.
   Author: Wei Sun <sunwei@yahoo-inc.com>

  *) [TS-2335] adding ts_lua plugin to experimental directory.

  *) [TS-2347] buffer_upload uses unsafe function tempnam(). Replace it
   with mkstemp().

  *) [TS-1815] Add thread number and port to accept thread name and
   add the file descriptor number to the ET_AIO thread names.

  *) [TS-2415] Use standard continuations to release UrlRewrite objects.

  *) [TS-2413] Release memory for idle SSL connections.
   Author: Wei Sun <sunwei@yahoo-inc.com>

  *) [TS-2365] Configure the maximum TLS record size.
   Author: Wei Sun <sunwei@yahoo-inc.com>

  *) [TS-2351] Bandaid fix for Range request crash related to
   Read-While-Writer and content length calculations.

  *) [TS-2408] Fix double free of proxy.config.admin.user_id.

  *) [TS-2396] UrlRewrite.cc does not free the queue correctly.
   Author: Yu Qing <zhuangyuan@taobao.com>

  *) [TS-2382] Partial fix for make install creating man files as root.

  *) [TS-2381] Reorganize TSUrlCreate docs into separate files.

  *) [TS-2377] Install man pages as part of the build.

  *) [TS-2379] Add a new field: '%<chp>', "client_host_port" to LogFormat.

  *) [TS-2374] Abort the producer if the none of it`s consumers is alive.

  *) [TS-2330] Update proxy.config.body_factory.enable_customizations comments
   in records.config.

  *) [TS-2327] TSRedirectUrlSet does not perform DNS lookup of redirected OS.

  *) [TS-1468] Check vary and accept headers on non-200 responses in cache.

  *) [TS-2352] refine THREAD_ALLOC feature.

  *) [TS-2364] Introduce slice notation to field syntax in log format.

  *) [TS-2360] Fix usage of TSMimeHdrFieldValueStringGet() IDX in some plugins.

  *) [TS-2361] Load regex_remap configuration relative to the configuration
   directory.

  *) [TS-2359] Make install over existing installation can fail.

  *) [TS-2350] Enhancements to traffic_top.

  *) [TS-2348] Rename tstop to traffic_top.

  *) [TS-2384] Fix regression in key-lookup code between 4.0.x and 4.1.x.

  *) [TS-2340] Fix TextLogObject log rolling.
   Author: bettydramit <b13621367396@gmail.com>

  *) [TS-2343] Remove the --schema option from Traffic Manager, and the code
   around it.

  *) [TS-2316] header_rewrite: numerous improvements: cookie based conditions,
   rule counters, improved documentation.
   Author: Alexey Ivanov <aivanov@linkedin.com>

  *) [TS-2338] Remove IPRange.cc and .h, and SocksParser.cc.

  *) [TS-2333] Change the SAX callbacks to not clash with libxml2, which broke
   synthetic metric completely.

  *) [TS-2339] Cleanup Makefile.am, fixing missing / wrong _SOURCES entries.

  *) [TS-2341] Cast TSHttpStatus to int to suppress compiler warning in clang.

  *) [TS-2303] Incorrect docs for negative_caching_enabled.
    Author: Thomas Jackson <jacksontj.89@gmail.com>

  *) [TS-2712] Explicitly use subdir-objects in automake init.

  *) [TS-2309] Allow mod_generator plugin for lighttpd to accept "SI" postfixes.


Changes with Apache Traffic Server 4.1.0

  *) [TS-2252] Fix bison version check on Ubuntu.

  *) [TS-2108] Fix TSConfig to build with bison 3.0

  *) [TS-2311] ESI: Support responses that are of other text content type as
   well as non-200 status response. Author: Kit Chan

  *) [TS-2321] C++ API: Clean up header code to not use STL containers and use
   structures directly.

  *) [TS-2323] Implement a .include directive for remap.config.

  *) [TS-2322] Set PCRE malloc hooks globally.

  *) [TS-1955] Range: requests during read-while-writer gets the wrong
  Content-Length.

  *) [TS-2245] This adds a '2' config state to the ignore mismatch configs.

  *) [TS-2178] Force keep alive off if re-using client 4-tuple and server is
  not keep alive.

  *) [TS-2264] Fixed problem with EADDR_NOTAVAIL handling.

  *) [TS-2317] Read/write mutex of PluginVC may be held without release.
   Author: portl4t.cn@gmail.com

  *) [TS-2315] ESI Plugin: fetcher does not handle error gracefully.
   Author: Kit Chan

  *) [TS-2115] buffer_upload hard-codes "nobody" user/group.
   Author: Kit Chan

  *) [TS-2008] Cache control with multiple suffixes.
    Author: bettydramit <b13621367396@gmail.com>

  *) [TS-2247] ua close time in milestone may not set.
   Author: Gang Li

  *) [TS-2302] Log collation causes error logging to stop.

  *) [TS-2200] TS_HRTIME_xxx in experimental.h is invalid to use.
   Author: Yu Qing

  *) [TS-2235] url_print should NOT output "?" for empty query string.
   Author: Yu Qing

  *) [TS-2292] the version of records.config increases unexpectly.
   Author: Yu Qing

  *) [TS-2277] cluster alarm messages broadcast infinitely.
   Author: Yu Qing

  *) [TS-2276] manager memory leak in some case.
   Author: Yu Qing

  *) [TS-1638] less strict on kernel version checking in clustering.
   Author: Yu Qing

  *) [TS-2265] Remove unused log tags for prob, prcb and cgid.

  *) [TS-2301] Replace the CACHE_READY macro with CacheProcessor::IsCacheReady.

  *) [TS-2300] Remove the HIT_EVACUATE build option.

  *) [TS-2227] Allow for multiple config files for a header_rewrite plugin
   invocation (be it in remap.config or plugin.config).

  *) [TS-2230] header_rewrite should support the same hook-management that
  header_filter does for remap rules. This allows per-remap rules that
  triggers in hooks other than the remap phase.

  *) [TS-2228] Add a set-config operator for header_rewrite plugin.

  *) [TS-2226] Add a set-header operator for header_rewrite plugin.

  *) [TS-2296] improve ConfigProcessor reference counting.

  *) [ TS-2295] update statvfs usage.

  *) [TS-2139] Fix PURGE twice to remove object in cache if
   enable-interim-cache.

  *) [TS-2216] Fix cquuh log tag, which does not calculate the right
   string length.

  *) [TS-2275] fix interim cache lossing data if the server process crash.
   Author: Gang Li

  *) [TS-2291] Add remap_stats plugin to experimental.

  *) [TS-2242] Update core plugins' support_email and vendor_name for
   consistency.

  *) [TS-1988] cquuc and cquup log tags can have no values.

  *) [TS-2159] Force first log rotation at proxy.config.log.rolling_size_mb.

  *) [TS-2138] Fix the bug that restarting ats cause cache data loss if
  enable the native-aio.

  *) [TS-2197] Use HttpSM::main_handler to handle the client request stuff.

  *) [TS-2254] On ARM arch, ink_atomic_increment returns wrong value.
   Author: Yu Qing

  *) [TS-2269] regex_remap plugin does not deal with empty path's properly.
   Author: Kit Chan

  *) [TS-2270] ESI Plugin can have infinite loop while doing gunzip on
   responses. Author: Kit Chan

  *) [TS-2268] Add support for opening protocol traffic sockets through the 
   traffic_manager. Added TSPluginDescriptorAccept into expiremental API.

  *) [TS-2266] Add a "make rat" Makefile target, to create a RAT report. This
   is used for verifying licensing compliance on the entire source tree.

  *) [TS-2212] Implement the <fsiz> log tag for HTTP requests. This also does
   a small refactoring of the "atoi" functions in lib/ts, such that we now
   consistently have both prototypes for all types (with and without a
   string length parameter).

  *) [TS-2261] Add config option to restore/elevate access to reading files by
   root when loading plugins.

  *) [TS-2257] Healthcheck plugin can stop watching some events.

  *) [TS-2260] Avoid flooding log when log host is down.

  *) [TS-2259] Introduce failover hosts for logging system.

  *) [TS-2256] Mem stats info is bad when enable reclaimable-freelist.

  *) [TS-2255] TS should not flood printing after log space reach the limit.

  *) [TS-2245] cancel the trigger of CacheVC in openWriteCloseDataDone.

  *) [TS-2232] log level should be change from Status to Debug.
    Author: Yu Qing <zhuangyuan@taobao.com>

  *) [TS-2201] split drainIncomingChannel two thread, one handle Broadcast
   message and other handle Reliable(TCP) request for supporing large cluster.

  *) [TS-2144] Avoid race on e.g. "traffic_server -Cclear" which would crash
   the process intermittently.

  *) [TS-2217] remove the option to turn off body factory - setting it to 0
   will result in empty responses.

  *) [TS-2209] add support for lowercasing all substitutions in regex_remap.

  *) [TS-2187] failed assert `nr == sizeof(uint64_t)` in EventNotify::signal().

  *) [TS-2206] The trafficserver RC script does not use absolute path to
   traffic_line binary.

  *) [TS-2207] CentOS5 out of tree perl module build fails.

  *) [TS-1637] Fix nodes as idle/dead if we have not heard from them in
   awhile.

  *) [TS-2185] Support to control ClusterCom::sendSharedData frequency.

  *) [TS-2195] Deprecate experimental TSHttpTxnCacheLookupSkip API.

  *) [TS-2176] Do not reset value of api_skip_cache_lookup when reading it.
    Author: Corey Cossentino <corey@omniti.com>

  *) [TS-2191] Do not reschedule http_sm when the sm_list`s lock is not
   acquired. This can lose items for the WebUI, which will be fixed in a
   separate bug.

  *) [TS-2188] Fixes to make healthcheck plugin not segfault, and parse the
   log files properly. Author: Scott Harris <scott@harrisnet.id.au>

  *) [TS-1086] Avoid edge case returning 304 to an unconditional request.
   Diagnosis and patch by Mohamad Khateeb.

  *) [TS-2168] Make RecordsConfig.cc more inline with default builds.

  *) [TS-2174] traffic_shell/traffic_line miss some stats value

  *) [TS-2173] RECD_COUNTER type is missing in setTokenValue().

  *) [TS-2165] Introduce cluster-wide logging stats.

  *) [TS-2167] Update apichecker.pl to give suggestions on additional
   deprecated APIs.

  *) [TS-2163] Remove WDA_BILLING, ACC_ALARMS etc. code and definitions.

  *) [TS-2156] Fix stats trap in different type of threads.

  *) [TS-2160] Remove ats_is_ip_nonroutable and replace it with the less
   confusing ats_is_ip_linklocal and ats_is_ip_private.

  *) [TS-2158] Properly mark an IP as non-routable for IPv4 and IPv6 link
   local addresses as well as IPv6 private addresses and IPv4 Carrier Grade
   NAT addresses from RFC 6598.

  *) [TS-2155] Make a new RAT exclude file that uses the regular expressions
   now supported. Also cleanup some of minor licensing discrepancies.

  *) [TS-2148] handle_cache_operation_on_forward_server_response ignores value
    of api_server_response_no_store.
    Author: Corey Cossentino <corey@cossentino.com>

  *) [TS-2147] Set server_share_sessions to 1 for 'internal' transactions in
   rfc5861 plugin.

  *) [TS-2114] buffer_upload plugin defines true and false
    Author: Kit Chan <chanshukit@gmail.com>

  *) [TS-2116] buffer_upload plugin is in the source tree but does not build
    Author: Kit Chan <chanshukit@gmail.com>

  *) [TS-2094] eliminate xcrun warnings at configure time

  *) [TS-2141] Inconsistent euid cause bad mgmtapi/eventapi sockets.

  *) [TS-2137] Use eventfd instread of pthread signal/wait in ATS.

  *) [TS-287] Fix transaction_active_timeout_in does not trigger on the first
   request of a Keep-Alive connection. Author: Li Gang <quehan@taobao.com>

  *) [TS-2136] Fix the first proxy.config.http.accept_no_activity_timeout is
   invalid.

  *) [TS-2089] Introduce configurable collation preproc threads.

  *) [TS-2126] Avoid unnecessary memory copy in LogHost::write()

  *)[ TS-2096] Improve SSL certificate loading error messages.

  *) [TS-2122] Enlarge the 64KB limitation of log buffer size.

  *) [TS-2061] LogFile::write_ascii_logbuffer3() can silently drop log
   entries.

  *) [TS-2123] Remove useless max_entries_per_buffer option.


Changes with Apache Traffic Server 4.0.1

  *) [TS-2161] TSHttpTxnHookAdd memory Leak.
    Author: bettydramit <b13621367396@gmail.com>

  *) [TS-2154] Lua plugin asserts traffic_server on startup.

  *) [TS-2127] Move hostdb.config to var/trafficserver, together with with the
   host.db itself.

  *) [TS-1823] remap.config line continuation support.
    Author: Jim Riggs <jim@riggs.me>

  *) [TS-1597] Document remap.config filters.
    Author: Jim Riggs <jim@riggs.me>

  *) [TS-2132, TS-2131] ${libexecdir} and $(localstatedir} chowned
   needlessly chowned to to ATS' user.
   Author: Tomasz Kuzemko <tomasz@kuzemko.net>

  *) [TS-2130] pthread_setname_np() detection fails on various platforms.

  *) [TS-2129] Check for existence of ExtUtils::MakeMaker.

  *) [TS-2128] Don't link libGeoIP.so.1 into binaries.

  *) [TS-2112] Make libloader compile by default.

  *) [TS-2111] configure check in boost falsely requires 1.50. Reducing it to
   v1.33, which is what RHEL5 ships with.


Changes with Apache Traffic Server 3.3.5


  *) [TS-2051] Fix SSL crash due to excess READ_COMPLETE events.

  *) [TS-2099] Using wrong member when setting active timeout.

  *) [TS-2102] SPDY plugin tries to setup protocol handler too early.

  *) [TS-1953] remove version checks from plugins that don't use it and
   add an example showing off the version API and partial compilation.

  *) [TS-2100] Initialize the SSL/NPN registration mutex.

  * [TS-1987, TS-2097]: Remove duplicate and unused string functions.

  *) [TS-2091] Return an error from RecGetRecordOrderAndId if the stat isn't
   registered.

  *) [TS-2081] Make the WCCP addr configuration LOCAL.

  *) [TS-2093] Check bounds on plugin stat creation.

  *) [TS-2092] Use of uninitialized member in HdrHeap.

  *) [TS-2052] ET_SSL thread spinning.
   Author: Can Selcik <cselcik at linkedin.com>

  *) [TS-2090 Make proxy.config.allocator.enable_reclaim default based on
   build instructions.

  *) [TS-2086] Remove a few more unused configs.

  *) [TS-1685] Remove TS_MICRO and fellas.

  *) [TS-1255] Add more overridable configurations, and fix bugs in how we
   deal with some of these (all "float" configs were completely broken). I
   also modified the regression tests to be less easy to fool.

  *) [TS-1976] Prevent an invalid httpport argument being passed from
   traffic_manager to traffic_server.
   Author: Thach Tran <tranngocthachs@gmail.com>

  *) [TS-2076] Removed proxy.config.http.accept_encoding_filter_enabled, which
   is obsolete.

  *) [TS-2075] Cleanup around suboptimal checks on redirects.

  *) [TS-2074] Remove proxy.config.http.server_port and
   proxy.config.http.server_other_ports remnants.

  *) [TS-2073] Set the defaults for request_hdr_max_size and
   response_hdr_max_size properly.

  *) [TS-2071] Remove proxy.config.http.session_auth_cache_keep_alive_enabled
   remnants.

  *) [TS-2072] Remove proxy.config.http.avoid_content_spoofing, and also fix a
    logical bug around the tests of when to mark the request header dirty.

  *) [TS-1993] SSL certificate chains are loaded from the wrong directory.

  *) [TS-2059] Remove dead code in EnvBlock.cc and processSpawn().

  *) [TS-2057] Removed deprecated proxy port configuration values from
   records.config.

  *) [TS-1280] Add url match token about cache control rule.

  *) [TS-2064] Fix the authproxy plugin to send an error body.

  *) [TS-2061] Avoid writing outside buffer boundaries in LogFile overfill
   buffers (for ASCII logging). Author: quehan

  *) [TS-2041] Allow environment values to override records.config settings.

  *) [TS-2044] Avoid logging client running into DENY status infinitely.
    Author: Yunkai Zhang <qiushu.zyk@taobao.com>

  *) [TS-2030] Build error with --enable-interim-cache on fedora19 x86_64.
    Author: bettydramit <b13621367396 at gmail dot com>

  *) [TS-1943] Rename mcport and rsport parameters to make them more readable.
    Author: Yunkai Zhang <qiushu.zyk@taobao.com>

  *) [TS-2046] Move perl contribs to lib/perl, and have make / make install
   build and install the modules as appropriate.

  *) [TS-954] Better calculation of blocks in volume. Bumped cache DB version.

  *) [TS-2050] Cleanup ink_config.h.in, removing unused symbols.

  *) [TS-1487] [TS-2035] Moved plugin init, added plugin lifecycle hooks,
   added delay listen for cache. Removed TS_NO_API defined/build option.

  *) [TS-2047] Schedule RamCacheCLFUSCompressor in RamCacheCLFUS::init instead
   of immediately after instantiation.

  *) [TS-2042] Remove remnants of unused vingid command line option.

  *) [TS-1898] improve cluster read/write performance.

  *) [TS-2036] Enable mgmt update (traffic_line -x) for plugins.

  *) [TS-2037] Fix start-stop-daemon typo in debian init script.

  *) [TS-2003] Fix RAM cache stats when using cluster. Author: Yunkai Zhang.

  *) [TS-1820] Cleanup UNUSED / INK_UNUSED / RELEASE_UNUSED. This also removes
   the entire mgmt/tools directory, and relevant support in traffic_shell for
   managing network interfaces.

  *) [TS-2033] Remove EncryptToFile() and mgmt API.

  *) [TS-2027] Initialize the ConnectionCount`s mutex.

  *) [TS-1997] Remove TSHttpTxnCachedUrlSet() API.

  *) [TS-2028] Config parse problems in healthchecks plugin.

  *) [TS-1966] Add new configuration option to control ProxyAllocator size.

  *) [TS-1151] cop may crash due to uninitialized pointer val

  *) [TS-2013] Install the tspush script.

  *) [TS-2012] Use standard C++11 containers in logstats.

  *) [TS-1999] Merge in the healthcheck plugin from GoDaddy.

  *) [TS-1998] Make stats-over-http support configurable URL path.

  *) [TS-1990] Fix core at CacheContinuation::handleDisposeEvent().

  *) [TS-2010] Build fixes for OS X 10.9 and Xcode 5.

  *) [TS-1957] fix If CacheContinuation timeout, timeout Event will be loop

  *) [TS-2007] Add TSNetConnectTransparent API for transparent net connections

  *) [TS-1991] clang complaint: logical not is only applied to the left hand
   side of this comparison.

  *) [TS-1958] Web UI can crash doing a regex lookup.

  *) [TS-1994] Increase default RAM cache size by a magnitude.

  *) [TS-1978] Segfault when trying to set an error from (remap) plugin. This
   also fixes a bug where the "default" template was not loaded upon startup.

  *) [TS-1977] Build issues on OSX / clang related to stacksize changes.

  *) [TS-1972] TSNetAcceptNamedProtocol does not receive connections.

  *) [TS-1970] Using ssl_ca_name= in ssl_multicert.config fails.

  *) [TS-1946] Reduce the verbosity of SSL handshake errors.

  *) [TS-1971] Switch jtest over to standard argument parsing.

  *) [TS-1786] Only enable -Werror for development builds.

  *) [TS-1960] Decouple stacksize config from core, this fixes regressions.

  *) [TS-1959] traffic_manager not honoring some records.config settings
   necessary for e.g. logging.

  *) [TS-745] support interim caching in storage to enable, use
   '--enable-interim-cache' configure option. 

  *) [TS-1968] Promote header_rewrite plugin from experimental

  *) [TS-1961] Add tsxs support for querying installation variables.

  *) [TS-1886] Allow users to attempt gcc builds on Mac OS X.

  *) [TS-1934] Make geoip_acl experimental plugin compile.

  *) [TS-1948] Remove obsolete TSPluginLicenseRequired and plugin.db.

  *) [TS-1942] Remove username.cache configs, they are obsolete and long gone.

  *) [TS-1496] Enable per transaction flow control.

  *) [TS-1684] Added more ProxyAllocators for faster and local memory
   allocation.  Have seen a doubling in performance depending on the benchmark.
   Details in the ticket.

  *) [TS-1962] Don't add POST server connections to the shared pool unless POST
   keep-alive option is on


Changes with Apache Traffic Server 3.3.4

  *) [TS-1940] HostDB gets reinitialized on startup.

  *) [TS-1941] Make Linux native-AIO build cleanly.

  *) [TS-1938] Remove unnecessary thread_id() wrapper in reclaimable freelist.
    Author: Yunkai Zhang <qiushu.zyk@taobao.com>


Changes with Apache Traffic Server 3.3.3 (never released)

  *) [TS-1936] Make traffic_logstats honor the log-directory as intended.

  *) [TS-1937] Prevent assert on SSL forward proxy connect.

  *) [TS-1907] Using the "ipv6" option for port configuration cancels the
   "ssl" option.

  *) [TS-1927] Make ats_base64_decode able to handle the URL variant

  *) [TS-1207] Move cacheurl plugin out of experimental

  *) [TS-1857] On CentOS the Lua plugin is built whether Lua is found or not.

  *) [TS-1492]  Prevent net-throttling from locking out the health checks
   from traffic_cop.

  *) [TS-1827] Make combo_handler be enabled via remap.config, and
   various other cleanup fixes. Author: Conan Wang and Leif.

  *) [TS-1932] Use a more modern tar format so asf-dist can handle
   file paths longer that 99 bytes

  *) [TS-1891] Add double-free checking for reclaimable freelist
    Author: Yunkai Zhang <qiushu.zyk@taobao.com>

  *) [TS-1926] Require Lua v5.1, by checking for lua_getfenv(). This is
   necessary since we are incompatible with Lua v5.2 (for now).

  *) [TS-1921] Fix reclaimable freelist getting stuck in infinite loop.
    Author: Yunkai Zhang <qiushu.zyk@taobao.com>

  *) [TS-1824] TSHttpTxnPushedRespHdrBytesGet() takes an int argument in the
   implementation, whereas the prototype does not have this.

  *) [TS-1928] False warning when setting log rotation size to exactly 10.

  *) [TS-1812] Remove obsolete syslog_thr_init calls.

  *) [TS-1825] TSPortDescriptorAccept does not use it's argument.

  *) [TS-1925] Remove obsolete MMH hash API.

  *) [TS-1924] Add metalink plugin documentation.
    Author: Jack Bates <jack@nottheoilrig.com>

  *) [TS-1913] Fix memory issue caused by resolve_logfield_string()
    Author: Yunkai Zhang <qiushu.zyk@taobao.com>

  *) [TS-1915]  header_rewrite uses TSUrlHostSet() when using set-destination
   PATH. Author: Nick Berry.

  *) [TS-1941] Configured socket buffer sizes are not applied.

  *) [TS-1912] SSL hangs after origin handshake.

  *) [TS-1911] Enforce MIOBufferAccessor accessor API.

  *) [TS-1909] Remove duplicate listen socket conditioning.

  *) [TS-1896] Cleanup of unused defines, sometimes duplicated.

  *) [TS-374] Reduce lock contention in HostDB.

  *) [TS-1728] Assign storage entries to volumes
     Author: Justin Laue <justin@fp-x.com>

  *) [TS-1899] strtod() does not honor Hex strings on Solaris.

  *) [TS-1894] madvise() not found on Solaris. And some cleanup.

  *) [TS-1765] Make jtest build more like the rest of the code.

  *) [TS-1892] Move msync APIs to ink_memory.h.

  *) [TS-1890] Authproxy plugin caching and reliability fixes.

  *) [TS-1868] TSREMAP_*_STOP does not stop remap plugin evaluation chain.

  *) [TS-1889] Refactor remap plugin request URL handling.

  *) [TS-1887] Make diagnostic location logging more succinct.

  *) [TS-1884] Remove deprecated IPv4-only NetProcessor API.

  *) [TS-1444] [TS-1881] URL lookup with regex through the web interface was broken.

  *) [TS-1880] Use pthread_setname_np to set the thread name on multiple platforms.

  *) [TS-1879] Make the Ptr<> conversion constructor explicit.

  *) [TS-1768] Prefer AC_SEARCH_LIBS to AC_CHECK_LIB to avoid unnecessary linking.

  *) [TS-1877] Fix multiple Lua remap plugin instance creation.

  *) [TS-1770] Unable to create remap rule for SSL sites when accessed as a
   forward proxy. Author: Mark Harrison.

  *) [TS-1867] The combo_handler plugin crashes when receiving non-200 responses.
    Author: Conan Wang <conanmind@gmail.com>

  *) [TS-1838] Improve configure.ac to recognize compiler setup better.

  *) [TS-1865] Support DESTDIR in tsxs.

  *) [TS-1864] Illumos / OmniOS needs -m64 with gcc to compile properly on
   64-bit platforms. We also only support ATS on 64-bit Illumos.

  *) [TS-1811] Make the HostDB sizes variable on the SRV enabled config.
   This restores compatibility with HostDB's prior to v3.3.1.

  *) [TS-1843] Detect and link libhwloc on Ubuntu.

  *) [TS-1858] Fix redefinition of timersub on Solaris.

  *) [TS-1861] Build fails with reclaimable freelist enabled.

  *) [TS-1860] cacheurl doesn't compile on platforms with pcre/pcre.h
   (e.g. solaris).

  *) [TS-1729] Fix channel_stats to compile on various Unixen. Note that this
   is still IPV4 only.

  *) [TS-1839] We fail "make test" on some platforms, due to install
   directory missing.

  *) [TS-1856] Replace SIZE() macro with COUNTOF() and countof().

  *) [TS-1853] Fix formatting in logstats to be consistenly 2 decimals.

  *) [TS-1852] Fix missing AC_PROG_SED on CentOS 5.9.

  *) [TS-1717] Fix the static build as much as possible.

  *) [TS-1851] Turn HostDBInfo back into a POD type.

  *) [TS-1850] Improve SSL certificate error reporting.

  *) [TS-1848] Fix MIMEHdr::field_value_set_int64() wrapper.
   Author: Yunkai Zhang <qiushu.zyk@taobao.com>

  *) [TS-986] experimental.h has a dependency on netinet/net.h (for
  struct in_addr).

  *) [TS-1794 Replace all usage of ts_debug_assert() with ts_assert().

  *) [TS-1834] Force absolute paths to fix logstats unit tests.

  *) [TS-1817] Use the libaio interface to the Linux AIO system calls.

  *) [TS-1721] Integrate tstop into the autotools build.

  *) [TS-1706] Fix documentation for Config::Records.pm.

  *) [TS-1218] Make traffic_cop tracing configureable at build time.

  *) [TS-1846] Remove TestHook.

  *) [TS-1844] Efficient HostDB file allocation.

  *) [TS-1586] Fix the SPDY plugin build under clang on Linux.

  *) [TS-1053] Make combo_handler compiler. Author: Conan Wang.

  *) [TS-1792] Cleanup extremely verbvose debug text on Vary headers.

  *) [TS-1819] Guarantee hwloc initialization.

  *) [TS-1830] Add getpagesize library function.

  *) [TS-1801] Remove proxy.config.net.throttle_enabled, it's an artifact
   of a debugging case, and should not have been included upstream.

  *) [TS-1829] Values exceed capacity of 'long' data type on 32-bit

  *) [TS-1755] Add basic logstats tests.

  *) TS-1184 Additional whitespace in proxy.config.admin.user_id value results
   in error.

  *) [TS-1662] Remove remaining use of register storage class.

  *) [TS-846] Eliminate proxy.config.remap.use_remap_processor.

  *) [TS-1802] Remove proxy.config.net.accept_throttle.

  *) [TS-1752] Change type of "len" in jtest to off_t, for better
  compiler compliance.

  *) [TS-1826] Remove DumpStats/http_dump dead code.


Changes with Apache Traffic Server 3.3.2

  *) [TS-621] Allow caching of empty docs (currently only if a header
   Content-Length: 0 is in the response). New config option is named
   proxy.config.http.cache.allow_empty_doc, and is disabled by default.

  *) [TS-1778] Remove vestigal extensions.config support.

  *) [TS-1806] bogus buffer sizing in CfgContextUtils.cc.

  *) [TS-1805] Fix stats ExpressionEval in stats xml.
   Author: Yunkai Zhang

  *) [TS-1783] Eliminate the wpad.dat configuration option (it's unused).

  *) [TS-1787] Eliminate old ink_time code (was probably only used by the
   now obsolete Web UI). This fixes compiling with gcc 4.8 as well.

  *) [TS-1067] Remove unused config (and code) for bandwidth management.

  *) [TS-1736] Fatal() terminates process without a backtrace.
    Author: Yunkai Zhang <yunkai.me@gmail.com>

  *) [TS-1791] remove m_mutex acquire&release to avoid deadlock in
   ~LogBufferList(). Author: Gang Li <quehan@taobao.com>.

  *) [TS-1713] SRV support refine. Now the srv option is able to enable, with
   no crash. Be care, the hostdb.storage_size or ostdb.size need check.

  *) [TS-1632] In addition to the changes from TS-1674, also add
   some safety measures assuring that the stats sums don't go.
   negative. Author: Yakov Kopel.

  *) [TS-1789] Script to compare RecordsConfig.cc default values with
   records.config.default.in: Author: Mark Harrison.

  *) [TS-1631] Mgmt API to clear stats does not actually clear it.
   Author: Yakov Kopel.

  *) [TS-1772] Remove multiple TS_INLINE defines.

  *) [TS-1771] add http_load to the build.

  *) [TS-1766] integrate AIO test into the autotools test suite.

  *) [TS-1753] Add remap support to the cacheurl plugin.
   Author: Mark Harrison <mark@mivok.net>

  *) [TS-1790] authproxy should accept 2xx as authorization success.

  *) [TS-1780] Fix Debuntu build with hardening flags.

  *) [TS-1623, TS-1625] Fixes for logging where the host name was not handled
    correctly because it was not in the URL.

  *) [TS-1754] Remove unecessary wWarnings from stats evaluation.
   Author: Yunkai Zhang.

  *) [TS-1169] Eliminate bogus asserts. Credits to Conan Wang.

  *) [TS-1764] Unify MAX/MIN definitions (in ink_defs.h). Also clean
   up the checks of gcc prior to v3.x (which we no longer support).

  *) [TS-1724] Add tool to compare records.config files to contrib.
   Author: Mark Harrison <mark@mivok.net>

  *) [TS-1566] dynamic update for string vars does not work.
   Author: Aidan McGurn <aidan.mcgurn@openwave.com>

  *) [TS-1708] Using tr-pass port option causes requests with large headers to
   hang.

  *) [TS-1734] Remove dead code that invokes missing vmap_config tool.
   Author: John Kew <john.v.kew.ii@gmail.com>

  *) [TS-1660] Host field should not has c style terminator.

  *) [TS-1627] Support requests with payload.

  *) [TS-1763] Add Arch Linux config.layout.
   Author: Galen Sampson <galen.sampson@gmail.com>

  *) [TS-1749] Stats cluster values among nodes are not consistent.
   Author: Yunkai Zhang <qiushu.zyk@taobao.com>

  *) [TS-1761] Improve scheduling and configuration around HostDB disk sync.

  *) [TS-1758] Remove unused overviewPage aggregation functions.
   Author: Yunkai Zhang.

  *) [TS-1748] Add jtest to the build.

  *) [TS-1730] Supporting First Byte Flush for ESI plugin.
   Author: Shu Kit Chan <chanshukit@gmail.com>

  *) [TS-1745] Fix typos.
   Author: Benjamin Kerensa <bkerensa@ubuntu.com>

  *) [TS-1671] Remove AlarmListable from overviewRecord.
   Author: Yunkai Zhang <qiushu.zyk@taobao.com>

  *) [TS-1740] Improve precision of stats values.
   Author: Yunkai Zhang <qiushu.zyk@taobao.com>

  *) [TS-1742] Freelists to use 64bit version w/ Double Word Compare and Swap.

  *) [TS-1356] Ability to set thread affinity with multiple modes.


Changes with Apache Traffic Server 3.3.1

  *) [TS-1743] Implement our own hash mechanism for traffic_logstats, since
   C++11 does not provide a sensical hash<const char*>.

  *) [TS-1628] In validate_unmapped_url(), pristine_url can be invalid().

  *) [TS-1714] Fix some build problems for gcc v4.8.

  *) [TS-1626] Remove WUTS proxy code.
   Author: Uri Shachar <ushachar@hotmail.com>

  *) [TS-1741] Add plugins examples to the build.

  *) [TS-1058] Add TSHttpTxnCloseAfterResponse experimental API.
   Author: Yakov Kopel <ykopel@websense.com>

  *) [TS-1733] Retool tsxs so that it can compile multiple source files
   Author: Dale Ghent <daleg@omniti.com>

  *) [TS-1738] proxy.cluster.cache_total_hits_mem is missing in RecordsConfig.
   Author: Yunkai Zhang <qiushu.zyk@taobao.com>

  *) [TS-1739] Fix TODO within varFloatFromName()
   Author: Yunkai Zhang <qiushu.zyk@taobao.com>

  *) [TS-1559] Server side termination not handled properly when a PluginVC
   Protocol Plugin is used. Author: Yossi Gottlieb.

  *) [TS-1300] Document the usage of TSUrlStringGet() and derivatives.
   Author: Uri Shachar.

  *) [TS-1645] increase the file stat resolution on config files
   Author: Yakov Kopel <ykopel@websense.com>

  *) [TS-1557] update ua_begin_write
   Author: Aidan McGurn <aidan.mcgurn@openwave.com>

  *) [TS-1320] Reading from SSL origin can starve sending data to client.

  *) [TS-1155] POST requests that are chunked encoding hang when going
  forward to origin over SSL

  *) [TS-1634] reimplement Lua state management to support reload

  *) [TS-1716] authproxy fails to reserve an argument index in global mode

  *) [TS-1710] esi plugin enhancement such as support forward proxy
   Author: Yu Qing <zhuangyuan@taobao.com>

  *) [TS-1707] fix FreeBSD store blocks calculation
   Thanks to Ben Aitchison <ben at meh dot net dot nz>

  *) [TS-1704] null pointer dereference in dns_result
   Author: Li-Wen Hsu <lwhsu@lwhsu.org>

  *) [TS-1701] segv if header_rewrite is configured with the InkAPI and uses
   PATH or QUERY conditions. Author: John Kew.

  *) [TS-1700] disable static libraries by default.

  *) [TS-1653] prevent the crash that retry dns lookup after timeout.

  *) [TS-1006] memory management, cut down memory usage.
   Author: Yunkai Zhang <qiushu.zyk@taobao.com>

  *) [TS-1678] Simplify register_record
   Author: Yunkai Zhang <qiushu.zyk@taobao.com>

  *) [TS-1252] stats summary in cluster not working
   Author: Yunkai Zhang <qiushu.zyk@taobao.com>

  *) [TS-1679] channel_stats plugin: count 5xx response and clean up code.
   Author: Conan Wang

  *) [TS-1676] FetchSM (TSFetchUrl) cannot handle POST bodies > 32kb.

  *) [TS-1675] Adding API method TSHttpTxnClientIncomingPortSet.

  *) [TS-1674] TSStatIntDecrement is broken: the logic is flawed.

  *) [TS-1673] Remap with recv port is using the wrong port.

  *) [TS-1672] Emergency throttling can continue forever.

  *) [TS-1650] Inactivity cop should use TRY_LOCK instead of LOCK to avoid
   deadlock.

  *) [TS-1649] Don't use ink_bind if we're not specifying a local port.

  *) [TS-1667] remove unused enum TSIOBufferDataFlags.

  *) [TS-1538] SSL accept performance regression.

  *) [TS-977] RecCore usage cleanup.

  *) [TS-1574] [TS-1577] when read_from_writer, we should not do range
   acceleration. Range request can invalidate cached copy if the server
   reponse is 304.

  *) [TS-1609] Traffic Cop doesn't wait() for its children.

  *) [TS-1601] HttpServerSession::release don't close ServerSession if
   ServerSessionPool locking contention.

  *) [TS-1643] Post requests with no Content-Length header sends default error
   response.

  *) [TS-1640] SSL certificate reconfiguration only works once.

  *) [TS-1246] trafficserver script error message (in ubuntu).

  *) [TS-1630] Add Lua API for TSHttpTxnCacheLookupStatusGet.

  *) [TS-1423] Added option to do transparent passthrough on connections that
   are not valid HTTP.

  *) [TS-1599] set OpenSSL allocator with CRYPTO_set_mem_functions.

  *) [TS-1624] Remove JEMALLOC_P use, it seems to have been deprecated.

  *) [TS-1500] let ssl_multicert.config specify sslcert per port

  *) [TS-1621] Adopt ConfigUpdateHandler pattern.
   Author: Ethan Lai <yzlai@yahoo.com>

  *) [TS-1619] simplify ConfigurationProcessor reconfiguration pattern.

  *) [TS-1617] Build cacheurl when experimental plugins are enabled.
   Author: Aron Xu.

  *) [TS-1307] [TS-1422] Changed HostDB handling of IPv4 and IPv6. Address
   resolution preferences can be configured globally and per HTTP proxy
   port. Transparent connections can now fail over even if
   use_client_target_addr is set.

  *) [TS-1616] authorization proxy plugin.

  *) [TS-1615] Some spelling errors in source code. Author: Aron Xu.

  *) [TS-1608] IpAllow should use standard config update.

  *) [TS-1580] Mutex leak plugged.

  *) [TS-1596] Added channel_stats plugin to experimental. Author: Conan Wang.

  *) [TS-1607] decouple SSL certificate lookup

  *) [TS-1506] %<cquuh> log symbol will crash TS when requesting a SSL url.
   Author: Conan Wang.

  *) [TS-1594] ProxyMutexPtr and Ptr<ProxyMutex> are identical.

  *) [TS-1591] gzip plugin should load relative config file.

  *) [TS-1582] C++11 requires space between strings and format specifiers.
   Author: Luca Rea

  *) [TS-1491] Browser always prompts for authentication (NTLM).
   Author: Yakov Kopel.

  *) [TS-1553] Detect and build C++11 dependencies.

  *) [TS-1576] reload splitdns.config at runtime.
   Author: Ethan Lai <yzlai@yahoo.com>

  *) [TS-1551] reload ssl_multicert.config at runtime
   Author: Ethan Lai <yzlai@yahoo.com>

  *) [TS-1572] Plugin response status change can trigger ATS assertion
   Author: Uri Shachar

  *) [TS-1433] to make read from writer work

  *) [TS-1564] fix the rolling of Logs created via the API in plugins
     Author: Craig Forbes <cforbes at qualys dot com>

  *) [TS-1565] TSStringPercentEncode returns one character short in no-op case
   (no encoding needed). Author: Thach Tran <tranngocthachs at gmail dot com>.

  *) [TS-1561] Plugin esi - Enhancements on ESI plugin.
     Author: Kit Chan <chanshukit at gmail dot com>
             Yu Qing <zhuangyuan at taobao dot com>

  *) [TS-1560] plugins need memory barriers for ARM.

  *) [TS-1558] use_client_addr breaks control over upstream HTTP protocol
   version.

  *) [TS-207] Add raw disk support for FreeBSD.

  *) [TS-1494] sslCa should be set NULL after parseConfigLine in
   SSLCertLookup.cc.

  *) [TS-1382] make jtest 64bit nice.

  *) [TS-1550] remove unnecessary USE_CONFIG_PROCESSOR define.

  *) [TS-1549] Drop MakeErrorVA, enabling body_factory by default.

  *) [TS-1548] Update documentation for ip_allow.config.
     Author: Nick Berry

  *) [TS-1223] fix the crash in http_ui show network connections.

  *) [TS-1543] Enable non-debug logging for rfc5861 plugin.

  *) [TS-1512] get volume & hosting work with cluster.

  *) [TS-1542] Fix so that rfc5861 plugin will compile against older versions
   of TS.

  *) [TS-1446] Make sure age header is enabled in rfc5861 plugin

  *) [TS-1539] Update build package list in README

  *) [TS-1535] FetchSM process_fetch_write should ignore event
   TS_EVENT_VCONN_WRITE_READY.

  *) [TS-1534] implement the interim cache for ESI parser result.

  *) [TS-1501] vc`s inactivity_timeout event should be schedule in vc`s
   thread.

  *) [TS-1503] make Event::schedule simple and efficient
     Author: KuoTai

  *) [TS-1532] make esi plugin support cookie sub keys.

  *) [TS-1526] SNI support breaks IP-based lookup.

  *) [TS-1513] SPDY plugin crashes on connection close.

  *) [TS-1516] use_client_addr breaks parent proxy configuration
     Author: Uri Shachar.

  *) [TS-1518] detect header_rewrite plugin boost dependency.

  *) [TS-1003] make Prefetch config file reloadable

  *) [TS-1462] SPDY proxy plugin

  *) [TS-1488] Check the event`s cancel flag before put it into the
   PriorityEventQueue. Author: Chen Bin (kuotai).

  *) [TS-1484] Fix SNI crashes where there is no default certificate

  *) [TS-1473] Fix header_filter plugin for ARM.

  *) [TS-1457] Change chunking output to avoid massive memory use by
   transforms.

  *) [TS-1469] Manager uses hardcoded FD limit causing restarts forever on
   traffic_server. Reported By: Thomas Jackson

  *) [TS-1466] disable ssl compression by default.

  *) [TS-1464] mark ink_assert with the noreturn attribute.

  *) [TS-1458] fix LuaJIT include ordering.

  *) [TS-1454] crash when ic_hostname is null in cluster mode.

  *) [TS-1270] add force local cache control in clustering mode.

  *) [TS-1386] thread hang in cluster type=1, which will trigger the
     throttling.

  *) [TS-1351] raw disk cache disabled when system start.

  *) [TS-1452] gzip build failure with Apple/clang-421.0.57.

  *) [TS-1339] Move fragment offset table from First Doc to Alt header so
     that fragment offsets are stored per alternate.

  *) [TS-1416] Do not do cache lookup if cop_test_page is true to stop
     artificial increase of cache misses.

  *) [TS-1364] Rewrite reverse-proxy URL headers in all cases, not just
     a basic Redirect target.

  *) [TS-1440] Lua transaction and session hook support.

  *) [TS-1266] RAM cache stats are wrong with CLFUS.

  *) [TS-1437] Make the Lua plugin compile on RedHat based distros.

  *) [TS-1436] Added Yahoo directory layout for installation.

  *) [TS-1418] Add automake file to Metalink plugin. Author: Jack Bates.
   Also reorganize the plugins/experimental Makefile.am stuff slightly.

  *) [TS-1414] gzip plugin enhancements.


Changes with Apache Traffic Server 3.3.0

  *) [TS-1427] PluginVCs now use a method similar to actual socket VCs
   for firing inactivity timeout events.

  *) [TS-1426] protection from NULL deref when using 
   TSHttpTxnOutgoingTransparencySet after a user agent has disconnected.

  *) [TS-1425] clean up the lingering read before deallocating its buffers
   when an origin server terminates the connection during a POST request.

  *) [TS-1249] Disable ESI packed nodes by default.
   Author: Shu Kit Chan <chanshukit@gmail.com>

  *) [TS-1421] Modify the default log configs to avoid logging to stdout
   or stderr. This helps with TS-306 (but is not a solution for lack of
   log rotation on traffic.out).

  *) [TS-1415] return 400 if the length of request hostname is zero.

  *) [TS-1379] Better error message when mgmt socket is not available.

  *) [TS-1389] Replace TSHttpTxnServerRespNoStore() with
   TSHttpTxnServerRespNoStoreSet(), and move it to ts/ts.h. Author: Phil
   Sorber.

  *) Removed the (experiemental) TSHttpTxnClientDataGet() API. See
   TS-998 for more details.

  *) [TS-1408] Plugin to implement the stale-while-revalidate and
    stale-if-error features of RFC5861
    Author: Phil Sorber <phil@omniti.com>

  *) [TS-1406] add ESI to experimental plugins build.

  *) [TS-1387] Allow proxy.config.http.insert_age_in_response to be
   overridden. Author: Phil Sorber

  *) [TS-1392] Fix SNI certificate fallback path.

  *) [TS-1385] generic atomic operations API.

  *) [TS-1380] SSL wildcard lookup doesn't find the longest match.

  *) [TS-1315] Fix URL parsing to handle non-HTTP schemes correctly.

  *) [TS-1322] CONNECT to parent proxy has URL with a trailing slash
    Author: Yakov Kopel

  *) [TS-1370] Restore original stale-wile-revalidate code for posterity
    Author: Phil Sorber

  *) [TS-1340] Improve IPv6 port example in records.comfig
    Author: Jan-Frode Myklebust

  *) [TS-1363] Cert path not working using intermdiate certificate.

  *) [TS-895] Added version checks for bison and flex.

  *) [TS-1331] Wrong regex for ip in records config. Authors:
   Yakov Kopel and Uri Shachar.

  *) [TS-1348] Remove the active timeout when releasing or 
  binding server_session.

  *) [TS-1350] Detect and prefer LuaJIT.

  *) [TS-538] Remove deprecated INKStats API.

  *) [TS-1345] fix signed/unsigned compilation issues in Vec.

  *) [TS-1343] Stat system doesn't check buffer sizes.

  *) [TS-1342] Lua plugin initial hook support.

  *) [TS-1314] Remove TS_ARG_MAX usage so that platforms with
  unlimited ARG_MAX can build correctly.

  *) [TS-1341] Remove remnants of TSCacheHookAdd() API.

  *) [TS-1328] TSMgmtIntCreate and TSMgmtStringCreate validation.
   Author: Yakov Kopel.

  *) [TS-1338] SSL not handling some events properly.

  *) [TS-1258] Need the ability to allow a user to alter the background fill
   config values on a per transaction basis. Author: Robert Logue.

  *) [TS-961] Add TSPortDescriptor API to support accepting connections with
   inbound transparency.

  *) [TS-1332] Silence spurious error when adding SSL certificates with
   alternate names.

  *) [TS-1087] TSHttpTxnOutgoingAddrSet forward declaration does not match
   implementation.

  *) [TS-1319] Large cache (> 16TB) not working
  Author: Van Doorn, Jan R <Jan_VanDoorn@cable.comcast.com>

  *) Fix a bug that ram cache and evcuation can not work
    well in disks larger than 2TB. Author: weijin

  *) [TS-1321] improve RT on Cluster purge missing objects
   Author: Bin Chen

  *) [TS-1312] Allow to open cache disk without O_DIRECT, for e.g. tmpfs
   "disk" cache.

  *) [TS-1289] stats codes mess up when disk fail

  *) [TS-959] remove ae_ua filter

  *) [TS-1310] Fix a endless loop in CacheVC::removeEvent.
   Author: weijin & Hua Cai

  *) [TS-1299] Fix collation in custom logging.
   Author: bettydramit

  *) [TS-1306] Fix WCCP build problems on FreeBSD.

  *) [TS-1303] Added '=6' as special case for HTTP port configuration for
     backwards compatibility.

  *) [TS-1301] Add a new API, TSHttpTxnMilestoneGet(), which can be used
   to retrieve the various internal milestone timers from a plugin.

  *) [TS-1295] Don't assume root privileges during make install.
   Author: Jan-Frode Myklebust

  *) [TS-1294] initscript mentions using /etc/sysconfig/trafficserver, but
   doesn't use it. Author: Jan-Frode Myklebust

  *) [TS-1293] initscript should provide chkconfig header.
   Author: Jan-Frode Myklebust

  *) [TS-1297] Do not link all binaries and plugins with libz and liblzma.

  *) [TS-1296] Do not link all binaries and plugins with libreadline.


Changes with Apache Traffic Server 3.2.0

  *) [TS-1286] Cleanup some code around freelists and allocators.


Changes with Apache Traffic Server 3.1.4

  *) [TS-1281] make check fail on RHEL 5.x.

  *) [TS-1282] Verbosity settings for Via headers is broken.

  *) [TS-1279] Fix build system for gcc < 4.3.

  *) [TS-1277] Fixed issue with IPv6 URLs and remap configuration.

  *) [TS-1195] Support the use of raw IPv6 address in URLs and Host fields.

  *) [TS-1275] Fix startup problem where /var is on a volatile disk.
   Author: Eric Connell.

  *) [TS-1274] Transformation plugins can send content-length with 
   non-identity transfer encoding. Author: Otto van der Schaff.

  *) [TS-1272] workaround for - FATAL: HttpSM.cc:890: failed assert `0`

  *) [TS-1240] Fix race in log buffer queuing code.

  *) [TS-1271] deprecate INKStats API

  *) [TS-1250] Cache inspector does not seem to work properly

  *) [TS-1269] Building outside source tree fails on plugins.

  *) [TS-1222] single tcp connection will limit the cluster throughput.

  *) [TS-475] Accelerated single range requests.
     Based on initial work by ericb, with help from bwyatt.

  *) [TS-1236] HTTP Accept filters do not work on Illumos.

  *) [TS-1075] Workarounds for linux auto-port issues in transparent
   deployments.

  *) [TS-672] cleanup Win32 references.

  *) [TS-1181] Make the overridable configs work with "byte" configs.

  *) [TS-1252] Fixed include issues when using mgmtapi.h.

  *) [TS-1248] update HTTP status codes and strings.

  *) [TS-1245] proxy.config.http.connect_ports may be '*'.

  *) [TS-1239] TSHttpTxnServerAddrSet implementation.

  *) [TS-1237] custom log field/filtering improvements.

  *) [TS-1090] SO_MARK and IP_TOS support for Linux.

  *) [TS-1238] RAM cache hit rate unexpectedly low with CLFUS.

  *) [TS-1242] Make it build with some more recent automake versions.

  *) [TS-1241] Memory leaks when using TSHttpSchedule().
   Author: Aidan McGurn.

  *) [TS-1163] Support for raw disks larger than 2TB on Linux.

  *) [TS-1230] added a paramter to the configure script to allow overriding
   the calculated ARG_MAX value.

  *) [TS-1208] enable check_memory() in traffic_cop for Linux.

  *) [TS-1217] cop cleanup, remove unused variables & defines.

  *) [TS-1209] Allow for background fill even when a transform plugin is
   the producer. Author: Robert Logue.

  *) [TS-1229] clean up RecordsCofing.cc, remove unused entries.

  *) [TS-1142] record ram hit in stats.

  *) [TS-1213] update will crash at HttpTransact::process_quick_http_filter.

  *) [TS-1186] Fixed Perl stats API to work with 64-bit stat values

  *) [TS-1227] header_filter "set" operator doesn't work if the header
   doesn't already exist.

  *) [TS-1210] remove 3.0.x deprecated APIs

  *) [TS-1225] Remove 32 bit doc_len instances.

  *) [TS-1226] Make header_filter support e.g. '=' characters in header
   values.

  *) [TS-1150] Some performance improvements around the heap guard.

  *) [TS-1216] Remove the initializer for some gcc`s limits.

  *) [TS-1205] double free when RecDataSet in cluster mode.

  *) [TS-1220] stats: cleanup and fix the wrong values.

  *) [TS-1212] can not limit ram cache, also fix the stats.

  *) [TS-1214] another race condition in cache init.

  *) [TS-1130] Wrong CAS operation on ink_time_t on 64 bit system.

  *) [TS-1127] Wrong returned value of incoming port address. This
   API is deprecated, so I also fixed the regression tests accordingly.
   Authors: Yakov Kopel and Leif.

  *) [TS-1211] Read backlog config value to set the listen backlog.

  *) [TS-1202] Install traffic_shell man/doc pages in a more appropriate
   location. Author: Igor Brezac.

  *) [TS-1198] ssl crash when certificates are missing.

  *) [TS-1164] a race condition in cache init.

  *) [TS-1079] Add an API function to turn debugging on for specific
   transactions/sessions. This also adds a new Debug() functionality in
   both core and APIs. Author: Uri Shachar.

  *) [TS-1194 Change conversions to build with gcc-4.6 on OmniOS/Solaris.
   Also cleanup a couple of plugins to use our "core" build environment.

  *) [TS-1192] Remove gethostbyname usage in test code

  *) [TS-1147] deprecate records.config SSL configuration

  *) [TS-1121] Make --disable-diags at least disable Debug etc.

  *) [TS-1191] Change defaults for proxy.config.dns.search_default_domains to
   not use the search domains in resolv.conf.

  *) [TS-1190] Change defaults for proxy.config.http.share_server_sessions to
   have a session pool per net-thread. This is best performance for most
   common use cases.

  *) [TS-1189] Build problem with older versions of OpenSSL.

  *) [TS-1178] cop will kill manager & server, even cop it self, in cluster.

  *) [TS-1156] Fix timestamp log fields, and stop supporting network byte
   order in various log buffers. See TS-1182 for future enhancements.

  *) [TS-1017] Update logging to be IPv6 compliant, including collation.

  *) [TS-1080] If we run out of Log Buffer slots, we assert.

  *) [TS-1176] Eliminates the need for a delayed "delete" of log buffers.
   This was a serious race condition, which was previously sold by delaying
   deletes via a ring buffer.

  *) [TS-1036] Improve some squid log compatiblity. Suggestions from mnot.

  *) [TS-1092] Remove specific SSL termination mode, we either terminate, or
   we do not.

  *) [TS-1173] Improve the comments in remap.config.

  *) [TS-981] Remove the support for libev (for now at least).

  *) [TS-1172] Remove remap/StringHash.{cc,h}, they are not used.

  *) [TS-1171] http_ui cache lookup, double free.

  *) [TS-1168] Change UrlRewrite::BuildTable to be IPv6 compliant.

  *) [TS-1167] Updates parent socks server setup to be IPv6 compliant.

  *) [TS-1166] Remove proxy/Stuffer.[cc,h] because they were unused.

  *) [TS-1162] UnixNetVConnection assertion when accepting a TLS connection

  *) [TS-1135] support wildcard certificates for ServerNameIndication (SNI)

  *) [TS-1140] Combine IP Allow and QuickFilter.

  *) [TS-1159] Add compiler hints to debug logging

  *) [TS-1143] Fixed edge case problems in IpMap.

  *) [TS-1114] Fix to lock vol for CacheVC::write_vector.

  *) [TS-857] Possibly related race in UnixNetVConnection::mainEvent
   on inactivity timeout.

  *) [TS-1149] Pretty up automake output.


Changes with Apache Traffic Server 3.1.3

  *) [TS-1145] Additional clang build fixes. Author: Darrin Jewell.

  *) [TS-1144] Fix out of tree builds. Author: Darrin Jewell.

  *) [TS-1138] Fixed off by one range error in IpMap.

  *) [TS-462] Support TLS Server Name Indication (SNI)

  *) [TS-1134] TSNetAcceptNamedProtocol should fail if NPN is not supported.

  *) [TS-1133] Make the max host-header length configure.ac configurable.

  *) [TS-1002] fix custom loggin with cquuc cquup, and introduce cquuh
   to recode the client_req_unmapped_url_host.

  *) [TS-701] Remove mgmt/cli/script_configs.sh

  *) [TS-1124] Move regex_remap, header_filter and stats_over_http from
   the plugin repo to the main repo.

  *) [TS-1111] fix crash in RangeTransform::handle_event

  *) [TS-1109] fix stack dump crashing

  *) [TS-1123] editline/readline conflicts when building on OSX.

  *) [TS-1116] Fixes for building the source with clang/lvm.

  *) [TS-1115] Fixes for building the source with Intel CC (icc).

  *) [TS-1102] Cleanup of Diagnostics code. Author: Uri Shachar and Leif.

  *) [TS-1117] Remove TS_HAS_PURIFY MACRO

  *) [TS-937] EThread::execute still processing cancelled event

  *) [TS-995] Name change for IP support (ink_inet.h).

  *) [TS-841] support TLS NextProtocol negotiation


Changes with Apache Traffic Server 3.1.2

  *) [TS-1110] logstats incorrectly bucketizes all status codes greater 
  than 599 as 5xx. Author: Manjesh Nilange

  *) [TS-1094] Fixed MIME parser so certain sequences of requests on
   keep alive conections no longer wedge it.

  *) [TS-1084] Add compile-time format string checking.

  *) [TS-1101] traffic_line -x no longer works, at least not in
   reasonable time.

  *) [TS-1098] Make RC script support Amazon EC2 Linux AMI.

  *) [TS-1035] EventProcessor::spawn_thread doesn't check that there
   is enough event threads and segfaults.

  *) [TS-1096] readline support for traffic_shell.

  *) [TS-1097] online help for traffic_shell.

  *) [TS-1066] TSHttpTxnServerReqHdrBytesGet in InkAPI.cc has an extra
   parameter (int *bytes) from the prototype in <ts/ts.h>.
   Author: Alistair Stevenson

  *) [TS-1089] Added TSHttpConnectTransparent.

  *) [TS-1088] Added TSHttpTxnOutgoingTransparencySet to API to
   control outbound transparency.

  *) [TS-1083] Initial SSL next protocol negotiation support.

  *) [TS-1082] Obey existing optimizer CXXFLAGS and CFLAGS at configure time.

  *) [TS-1077] All proxy ports are now configured by
   proxy.config.http.server_ports. All other port configuration values
   are deprecated.

  *) [TS-1091] CFLAGS=-w` causes configure script to wrongly guess style of
   `gethostbyname_r` on BSD flavors. Author: Marc Abramowitz.

  *) [TS-1073] no_dns_just_forward_to_parent configuration parameter is
   ignored/not used. Author: Kevin Giles.

  *) [TS-996] HTTPHdr::m_host goes stale if HdrHeap::evacuate_from_str_heaps
   is called. Author: B. Wyatt.

  *) [TS-1041] Populate sockaddr length. Author: James Peach.

  *) [TS-1081] Eliminate an additional copy of the pristine URL string.

  *) [TS-1038] TSHttpTxnErrorBodySet() can leak memory.
   Author: Brian Geffon

  *) [TS-1049] TS hangs (dead lock) on HTTPS POST requests.
   Author: Wilson Ho

  *) [TS-1056] Lost UA connections can show up as "400 ERR_INVALID_REQ"
   in logs.

  *) [TS-1048] Add TS API to enable plugins to use traffic server
   configuration infrastructure. Author: Bianca Cooper.

  *) [TS-1074] PluginVC should schedule to the local queue instead of the
  external queue. Author: Brian Geffon

  *) [TS-1032] Assertion when upstream connection is established (with event
   handled by thread A) and immediately disconnected (handled by thread B).
   Author: Uri Shachar.

  *) [TS-1052] trafficserver restart does not work (needs to let the old
   process die). Author: Billy Viera

  *) [TS-1044] Fix TSVConn{Read,Write}VIOGet in UnixNetVConnection.
    Author: James Peach.

  *) [TS-1040] Teach TSHostLookup to use const. Author: James Peach.

  *) [TS-1071] Debug statement in FetchSM broken. Author: Brian Geffon.

  *) [TS-1057] Expose Base64-encoding through APIs.
   Author: Yakov Kopel and leif

  *) [TS-1014] slow log can not print logs well on 32-bit system,
  changed the %d to RPI64. Author: weijin.

  *) [TS-992] Various portability fixes. Author: Piotr Sikora

  *) [TS-999] Deprecate TSUrlDestroy(), it's a no-op. Just make sure
   to release the marshal buffers as normal.

  *) [TS-245] Add TSStringPercentEncode(), TSUrlPercentEncode(), and
   TSStringPercentDecode().

  *) [TS-1065] traffic_cop segment fault when enable TRACE_LOG_COP.
   Author: Conan Wang.

  *) [TS-1029] DNS crash if we free the memory into system. Author: weijin

  *) [TS-1055] Wrong implementation of TSHttpSsnArgGet().
   Author: Yakov Kopel

  *) [TS-992] Portability fixes. Author: Piotr Sikora.

  *) [TS-949] Fix key->vol hash to be consistent when a disk is marked bad.

  *) [TS-1047] fix lots of spelling mistakes Author: Arno Töll

  *) [TS-1042] correct debug message in FetchSM. Author: James Peach

  *) [TS-1039] use pcre-config to find libpcre. Author: James Peach

  *) [TS-1037] Fix for computing local machine address (was ignoring
   general addresses).

  *) [TS-1030] Improve hashing mechanism on WKS.

  *) [TS-1028] Avoid triggering assert when running debug build and enabling
   per-thread connection pols

  *) [TS-1021] Remove extra newline from binary logs.

  *) [TS-1022] Use size specific types for serialized data in binary logs.


Changes with Apache Traffic Server 3.1.1

  *) [TS-1020] Make logging to a named pipe work on Solaris.

  *) [TS-1016] Make the update frequency for stats configurable.

  *) [TS-944] Align all configurations of paths to use the same function

  *) [TS-1018] Remove obsolete OpenSSL acceleration code and configs

  *) [TS-1013] Allow ssl_multicert.config to support CA chains per host

  *) [TS-971] make cache evacuate work as expect.

  *) [TS-982] Fixed PluginVC set active/passive address. Clarified that
   it expects host order input.

  *) [TS-1012] Eliminate proxy.config.http.append_xforwards_header, which
   is never used.

  *) [TS-1004] Transformation plugins cause connection close when content
   length is not known ahead. Author: Otto van der Schaaf.

  *) [TS-1011] Fixes for OpenSSL, specifically triggered for Solaris, but
   generally broken assumptions in the old code.

  *) [TS-989] Logging is now IPv6 compatible.

  NOTE: IP addresses are now encoded as a specific type of binary
  data, not a mix of unsigned ints and strings. This is a log binary
  format change and therefore WILL BREAK ACCESS TO LOG DATA FROM
  PREVIOUS VERSIONS.

  *) [TS-1009] Disable starting ICP continuations if ICP is not enabled.

  *) [TS-1005] Use traffic_line for reload option with RC script.
   Author: Jan-Frode Myklebust.

  *) [TS-984] Log roll crash fixed.

  *) [TS-997] ATS crashes on remap plugin initialization failure.
   Author: Manjesh Nilange.

  *) [TS-988] Updated ICP for IPv6.

  *) [TS-994] Removed the extra splace from X-Forwarded-For.

  *) [TS-934] Added some wrapping around NetVConnection for server
   handling so that connection objects can be safely locked across
   threads.

  *) [TS-991] Fixed race / stall condition for WCCP during restart.

  *) [TS-985] ts/ts.h uses C++ comments, which are technically not C.

  *) [TS-928] Compile problem in TsErrataUtil on FreeBSD 8.

  *) [TS-973] Eliminate proxy.config.http.verbose_via_str.

  *) [TS-747] Add a new option, proxy.config.ssl.compression, to turn
   SSL compression on / off. This currently only works with OpenSSL
   v1.0.0 and later.

  *) [TS-963] Change the way ip_allow is parsed to be consistent with
   earlier versions (first match). Added default IPv6 allow. Added
   regression tests for the underlying IpMap class.

  *) [TS-948] Don't reload or load a broken remap.config.

  *) [TS-824] Range requests that result in cache refresh give 200 status
   response with full contents. Review and suggestions for improvements
   by Charlie Gero.

  *) [TS-964] Add 64-bit integer plugin APIs for HTTP headers.

  *) [TS-932] Fix m_pending_event == NULL crash in LogCollationClientSM.cc
   Author: weijin

  *) [TS-830] Better error when there are CLI permission problems, or
   other problems preventing operation. Author: AdunGaos.

  *) [TS-979] Found a few places where we can segfault with strlcpy.

  *) [TS-938] Fix VIA to avoid loopback address. For Solaris only IPv4
   is supported.

  *) [TS-945] Convert transparent forward requests to server style when
     forwarding to a parent proxy. Contributed by Yossi Gottlieb.

  *) [TS-926] IPv6 conversion of iocore.

  *) [TS-967] This is a simplified version of Arno Toell's patch which does
   the same: Check if any -O options where given, and if so, use those, if
   not, use our default -O3.

  *) [TS-957] remove IE6 from the white list of ae_ua filter

  *) [TS-955] Fix the logging regression testing.

  *) [TS-962] typo of key name in logstats.cc. Author: Nick Berry.

  *) [TS-958] Fix a few valgrind memory check errors.

  *) [TS-567] A number of memory allocation clean up, and improvements. We
   now also support building with tcmalloc, jemalloc, and you can also turn
   off the freelist feature (for better debugging).

  *) [TS-950] Make the HTTP header regressions work on 32-bit, inefficient,
   but it works.

  *) [TS-956] fix the building with zlib-1.2.5.1.

  *) [TS-953] consolidate string copy/concat for examples.

  *) [TS-924] More efficient sharing of origin connections.

   This also overloads the config for shared connections as follows:

       #  0 - Never
       #  1 - Share, with a single global connection pool
       #  2 - Share, with a connection pool per worker thread
       CONFIG proxy.config.http.share_server_sessions INT 1

   This option is now per-request (remap or plugin) overridable. This is
   heavily based on William Bardwells and Weijin's work.

  *) [TS-84] Unify all code to use PATH_NAME_MAX, and increase it to 4K.

  *) [TS-943] Implement support for HTTP accept filters.

  *) [TS-168] revert iObject and other changes, make collation client work
   in the clean way.

  *) [TS-941] invalid cast of off_t math to int. Author: B Wyatt.

  *) [TS-940] Add new configuration option, and solaris support, to set
  an initial congestion window size, proxy.config.http.server_tcp_init_cwnd.

  *) [TS-931] cluster latency too high, about 24ms. this change will cut
   the latency from 20+ms to about 10ms. Author: weijin

  *) [TS-896] When logging config changes, we should check if it is remote
   logging and clean up the collation client related data.

  *) [TS-936] Fix problems with core file generation on Linux.

  *) [TS-930] Fixed TSNetConnect to use network order for port.

  *) [TS-1008] Add API to get TCP connection from SSN.


Changes with Apache Traffic Server 3.1.0

  *) Make sure --enable-purify works again

  *) [TS-888] Fix SSL by enabling the right direction on successful setup.

  *) [TS-925] Switch from integer thread IDs to hex thread IDs with the
   diagnostics output. Author: Brian Geffon.

  *) [TS-919] All of iocore is now IPv6 compatible. Much of this work
   was contributed by Yossi Gottlieb.

  *) [TS-867] moving to a different thread only if the pluginvc is invoked
   from a non regular thread.

  *) [TS-876] forward map based on request receive port. Author: Manjesh
   Nilange.

  *) [TS-880] Major performance problem with second request on same
   keep-alive connection. This is a partial fix, another 2x improvement
   can be made, but too risky right now. Authors: William Bardwell and
   weijin.

  *) [TS-900] TSHttpTxnNewCacheLookupDo (experimental) breaks requests
   to origin server. Author: William Bardwell.

  *) [TS-918] Allow interval-based rotation for round robin entries.
   Author: M. Nunberg.

  *) [TS-916] TSHttpIsInternalRequest() crashes if client connection is
   terminated prematurely. Author: Manjesh Nilange.

  *) [TS-466] Multiline headers handled improperly.

  *) [TS-914] fix iocore_net_main_poll debug info in UnixNet.cc
   Author: taorui

  *) [TS-911] Remove unecessary lock in HTTP accept.

  *) [TS-908] HostDB now stores IPv6 addresses.

  *) [TS-813] fix http_ui /stat/ to response with content type

  *) [TS-849] fix some variables for traffic_line -s setting

  *) [TS-874] make asf-dist work with git repo

  *) [TS-906] ATS doesn't use proxy.config.http.forward.proxy_auth_to_parent.

  *) [TS-592] DNS internals are now IPv6 compatible. Externally this means
     DNS servers with IPv6 addresses can be used although only IPv4 responses
     are useful until other IPv6 upgrades are done.

  *) [TS-907] The source address for DNS requests can be set.

  *) [TS-903] Internal resolver library now IPv6 compatible.
     IP address matching libraries removed, replaced with IpMap which is
     faster and IPv6 compatible. SOCKS and IpAllow configurations files
     will now parse IPv6 ranges, although they do not current have effect.

  *) [TS-901] Valgrind found minor leaks and uninitialized variables.
   Author: William Bardwell.

  *) [TS-863] Make proxy.config.http.keep_alive_no_activity_timeout_out
   configurable per transaction. Author: William Bardwell.

  *) [TS-859] Make parent proxy not not work anymore.

  *) [TS-889] Disable warnings on deprecated APIs for Darwin (OSX). This
   fixes build problesm on OSX 10.7 (Lion) when using the system OpenSSL.

  *) [TS-890] update remap.config comments on regexes to be
   accurate. Author: Manjesh Nilange.

  *) TS-885 service trafficserver condrestart does the opposite of what´s
    intended. Author: Jan-Frode Myklebust

  *) [TS-898] "fixed" problems reported by Coverity
    1. Changed sprintf to snprintf
    2. ignore error on sscanf that is safe

  *) [TS-807] no config item "proxy.config.hostdb.disable_reverse_lookup" in
   hostdb. Author: weijin.

  *) [TS-883] Fix help / usage text to be, ehm, correct.

  *) [TS-567] Cleanup, removing unecessary, and unsupported, debug features.

  *) [TS-848] fix crash in net pages and remove useless option.

  *) IpLookup was removed from the experimental API.

  *) proxy.config.http.cache.cache_responses_to_cookies can now be overridden
   on a per request basis in cache.config.

  *) [TS-816] Other ports now obey specified options for both normal
   and standalone usage.

  *) [TS-882] traffic_logstats dies when printing log.

  *) [TS-804] libcap required when running standalone.

  *) [TS-730] Allow for the SSL Cipher Suite to be configured.

  *) [TS-881] Better error message from TrafficCop when admin user lookup
   fails.

  *) [TS-875] TSFetchRestpGet(), TSFetchPageResptGet() and TSFetchUrl() have
   incorrect asserts. Author: Manjesh Nilange.

  *) [TS-853] Fix a few example plugins to use the new (appropriate) sockaddr
   based APIs (and not the deprecated APIs).

  *) [TS-870] Fix evacuate relevant codes in cache to work, Author: mohan_zl

  *) [TS-869] The stat code for ram_cache miss is lost, Author: mohan_zl

  *) [TS-873] Wrong code in iocore/net/UnixNet.cc, Author: mohan_zl

  *) [TS-833] Continuation::handleEvent deadbeef fix, authors jplevyak and
  taorui.

  *) [TS-834] InactivityCopy::check_inactivity crash.

  *) [TS-864] Need more information from CacheHttpInfo (req time, resp time,
  size). Author: William Bardwell.

  *) [TS-860] Built in error for host not found looks like Internet Explorer
  error. Author: William Bardwell.

  *) [TS-861] Need a way to disable Vary: Accept-Encoding checking so a plugin
  can take care of that. Author: William Bardwell.

  *) [TS-862] Need to be able to make keep alive connections not shared on a
  per-transaction basis. Author: William Bardwell.

  *) [TS-865] Need to get address for a VConn from a plugin similar to how you
   can get it for the various things in a transaction. Author: William
   Bardwell.

  *) [TS-868] build fails with --as-needed. Author: Ilya Barygin.

  *) [TS-851] run TS without a real interface

  *) [TS-822] make cluster thread number configable

  *) [TS-845] make proxy.config.cluster.ethernet_interface default to
   loopback interface: lo on linux and lo0 on bsd derivatives

  *) [TS-847] Bad timeout when using CONNECT method.

  *) [TS-826] TSHttpTxnErrorBodySet() can leak memory. Author: William
  Bardwell.

  *) [TS-840] Regression checks fail (again) due to faulty assert use.
   Author: Arno Toell.

  *) [TS-842] remove uninstall target from build system

  *) [TS-648] Use hwloc library when available. This can be disabled
   with --disable-hwloc.

  *) [TS-398] Autoscaling threads vs Hyper Threading. This requires
   support for hwloc as well.

  *) [TS-760] Cleanup mgmt types.

  *) [TS-359] Remove DIR_SEP and use slash directly.

  *) [TS-839] Build problems when specifying lmza location.

  *) [TS-828] Various memory leaks and uninitialized values. Author:
   William Bardwell.

  *) [TS-815] make sure that a missing yacc/bison|flex/lex is *fatal* when
   building with wccp. Author: Arno Toll.


Changes with Apache Traffic Server 3.0.0

  *) [TS-827] TSMimeHdrFieldValueStringInsert() can use freed memory to
  edit headers. Author: William Bardwell.

  *) [TS-825] negative caching caches responses that should never be
   cached: Author: William Bardwell.

  *) [TS-820] Restore log buffer size to previous defaults.

  *) [TS-818] Assertion/abort when starting TS with SOCKS proxy enabled.
   Author: Yakov Markovitch

  *) [TS-810] Typo in switch statement + slight improvement.

  *) [TS-809] ts.h broken when compiling C plugins.

  *) [TS-798] We add broken remap rules when we encounter parse errors of
   remap.config.


Changes with Apache Traffic Server 2.1.9

  *) [TS-805] HostDB wastes a lot of storage for round-robin entries,
   and the calculations of size are off.

  *) [TS-806] TS_ADDTO removes duplicates, so avoid this by using the
   -R option to libtool

  *) [TS-793] Improve print statements for ink_freelist debugging.

  *) [TS-679] The external API was changed to make it IPv6 compliant
     (although it doesn't actually work with IPv6). Old API functions
     were deprecated but not removed.

  *) [TS-797] Wrong delete used in stats processor.

  *) [TS-769] Fixed infinite loop when getting a 505 response from the
   origin and the connection is keep-alive.  Now downgrading keep-alive
   all the time along with the protocol.

  *) [TS-788] Cleaned up the request and response cacheable apis.

  *) [TS-792] Add a config option (disabled by default) to support
  mlock() and mlockall().

  *) [TS-783] Port ATS to IA64. Author: Arno Toell.

  *) [TS-778] Compile Fails on Solaris 10 (gcc). Author: Igor Brezac.

  *) [TS-404] Add a new API, TSOSIpSet() which allows you to bypass the
    origin server DNS lookup.

  *) [TS-791] Remove ShmemClean.cc, it's no longer needed.

  *) [TS-786] Add a perl module to edit a records.config configuration
  file.

  *) [TS-779] Set thread name for various event types.

  *) [TS-784] Don not use class allocator for remap processing when no
   remap threads are enabled.

  *) [TS-782] Remap processor creates a remap thread even when asked not
   to.

  *) [TS-781] Cleanup of unusual configs, and better defaults making
   records.config leaner, and a little more useful.

  *) [TS-780] Retune the number of SSL threads.

  *) [TS-775] Disable cluster autodiscovery via multicast when
   clustering is disabled. This should hopefully fix run-time errors
   with Ubuntu 11.x.

  *) [TS-776] memchr in glibc has evolved, and is faster than our
   version, replaced.

  *) [TS-774] Add a new configure option, --enable-static-libts, which
   avoids the dynamic linking hassles involved with the dynamic nature
   of libts. This is for devs only.

  *) [TS-773] Traffic server has a hard limit of 512 gigabytes per RAW
   disk partition. This fix required changing the disk structure which
   will result in a total disk cache clear (wipe) after upgrading.

  *) [TS-772] Make proxy.config.http.doc_in_cache_skip_dns overridable.

  *) [TS-770] proxy.config.http.doc_in_cache_skip_dns is not being read
   from records.config. Author: Yakov Markovitch

  *) [TS-738] 'make check` fails on x86.

  *) [TS-771] Remove remaining v1 log buffer code.

  *) [TS-562] Make --with-openssl path be honored with an -rpath to
   libtool. This also fixes the same problem with other libraries,
   e.g. pcre, zlib etc.

  *) [TS-765] Make the backdoor port (8084 by default) only listen on
   127.0.0.1 .

  *) [TS-762] Range values like -10 are processed. Author: William
   Bardwell.

  *) [TS-761] Fixed bug where 3 (or more) remap plugins in a chain
   couldn't be loaded.

  *) [TS-763] When creating multiple SSL accept threads, we use the
   wrong instantiator.

  *) [TS-757] Change TSNetAccept() API to take an option for enabling
    (and number of) accept threads.

  *) [TS-759] Makefile in proxy/config handles $DESTDIR incorrectly.
   Author: Arno Toell


Changes with Apache Traffic Server 2.1.8

  *) [TS-750] TS does not fail-over if one origin server for a 2 address
   hostname. Author: William Bardwell.

  *) [TS-752] If you cancel a scan really quickly you can get a NULL
  dereference. Also other important performance and correctness fixes
  for the cache scanning code. Author: William Bardwell and jplevyak.

  *) [TS-749] Connection hangs if origin server goes down in the middle of
  a response. Author: William Bardwell.

  *) [TS-753] TS-753 Some more cleanup in InkAPI, move a few experimental
   APIs to ts.h

  *) [TS-751] Experimental TSHttpTxnCacheLookupStatusSet(HIT_STALE) calls
   cause a crash. Author: William Bardwell

  *) [TS-748] Client side transparency doesn't work on trunk.

  *) [TS-702] FATAL: MIME.cc:1250: failed assert `j < block_count`.
  Author: Yakov Markovitch

  *) [TS-746] Allow to remove URL fields with "NULL" (or 0) values.

  *) [TS-744] Configurations to control SSL session reuse and cache
  size. Authors: qianshi and Leif

  *) [TS-716] Bug where NetVC could be double free'd.
   Fix for DNS crash: bad memory management of HostEnt structures. It is
   not clear that this fixes the bug entirely.  Some of the stack traces
   are consistent with this bug, but some are not.

  *) [TS-743] Support separate configs for keep-alive enabled for _in
   and _out connections.

  *) [TS-741] traffic_manager handles sockets incorrectly.

  *) [TS-742] assert triggered wrongly (in debug builds).

  *) [TS-740] Traffic Server fails to build on kfreebsd.
   Author: Arno Toell.

  *) [TS-737] Small hackish fix for rc/trafficserver.in so rc/trafficserver
   will work with FreeBSD. Author: G Todd.

  *) [TS-735] Disable ccache by default, use with --enable-ccache.

  *) [TS-734] Remove unused fields in net stats pages.

  *) [TS-212] Startup service support for Solaris. Author: Igor Brezac.

  *) [TS-629] fix some non-portable char == unsigned char assumptions.

  *) [TS-621] Update records.config.default.in with changed / removed
   configs.

  *) [TS-641] Remove a bunch of Web UI related configs and code.

  *) [TS-719] libtsutil.so is not self-contained.
  Author: Igor Brezac.

  *) [TS-729] Fix bugs with Via Headers handling. (Note: This is
   unlikely to have caused the crash the bug report)
   Author Leif Hedstrom

  *) [TS-721] Incorrect http hit ratio in stats.
   This also removes a number of obsoleted stats and also disables
   stats aggregation in WebOverview.cc, one more nail to WebUI's
   grave. Author: Leif Hedstrom

  *) [TS-728] Remove the --enable-webui option, since it doesn't
   produce a running webui anyway. Also remove html2

  *) [TS-685] Rename partition.config because it doesn't have
   anything todo with disks. Also rename all code related to it
   so as not to confuse anybody.

  *) [TS-714] Fix traffic_shell hanging on every command

  *) [TS-562] Fix TCL linking to honor custom library dirs.
   Author: Eric Connell.

  *) [TS-624] make install should not overwrite etc/trafficserver/.
   Author: Eric Connell.

  *) [TS-465] Allow for existing Server: string to not be overwritten.
   This adds a new semantic for the value "2" to this option.

  *) [TS-633] Fix reverse mapping with different schemes.
   Author: Andreas Hartke.

  *) [TS-715] Fixes and cleanup for Perl client. Author: Billy Vierra.

  *) TS-550 Remove an unused / unsupported debug tool. Also update the
   remap code to use our standard linked list (Queue in this case).

  *) [TS-704] Link traffic_server dynamically to make distros happy,
  since --disable-static will work.

  *) [TS-545] Clean out more cruft from MIXT legacy.

  *) [TS-713] Honor the offset within do_io_pread.

  *) [TS-712] Fix compile problems with clang / llvm

  *) [TS-545] parent.config (and perhaps other configs) have an unused
   concept of "tags" for MIXT media. Cleanup remaining MIXT junk.


Changes with Apache Traffic Server 2.1.7

  *) [TS-711] Don't schedule remap.config reloads on a network threads.
   We now schedule this task on an ET_TASK thread, which avoids blocking
   a net-thread for several seconds (when reloading very large remaps).

  *) [TS-710] Do not dlopen / reload a remap plugin .so more than once.

  *) [TS-588] Change Remap plugin APIs to use URL TSMLoc, and normal
   ts/ts.h APIs for getting and setting components.

  *) [TS-708] TsConfig doesn't handle backslashes correctly.

  *) [TS-209] add support for raw disk on Solaris: credits: Igor Brezac
    for both the code and testing!

  *) [TS-705] Fixes for compiling with gcc v4.6.

  *) [TS-706] hardware sector size's over 8K current report an Error
   but are passed through resulting in lots of disk waste.

  *) [TS-707] The random number generator from 1-23-2011 is using the
   same seed for all threads = collisions in the cache

  *) [TS-700] Need additional controls in cache.config.

  *) [TS-696] make check fails on libtsutil due to missing libresolv
   and librt. Author: Eric Connell.

  *) [TS-691] LogFilter not working for "int" types.
   Author: Eric Connell.

  *) [TS-692] Add an experimental API to modify the outgoing IP address.

  *) TS-676: logic in Store::clear and Store::read_config is wrong.
  Author: mohan_zl.

  *) [TS-680] Change many typedef void* types to anonymous structs.

  *) [TS-690] Schedule some callbacks on the ET_TASK threads

  *) TS-689 Restore TSMgmtUpdateRegister() to the SDK APIs.

  *) [TS-550] Remove MgmtPlugin.{cc,h}.

  *) [TS-657] Proper validation of RWW settings on startup.

  *) [TS-688] Remove the "tag" modifier from parent.config.

  *) [TS-682] Segfault when partition.config is used.

  *) [TS-687] Build failures on FreeBSD8

  *) [TS-684] config.layout for gentoo linux, may also be used on Fedora

  *) [TS-675] Make redirect and reverse maps work again.


Changes with Apache Traffic Server 2.1.6

  *) [TS-678] Add a config option for try-lock retry delay.

   This adds a configuration option

         proxy.config.cache.mutex_retry_delay INT 2

   2ms seems to be fairly optimal, with little detrimental effect on CPU
   usage. We'll fine tune this further in the next release.

  *) [TS-674] Fixes for cache.config and the "modifiers" to work.

  *) [TS-641] Remove inktomi*.css and some files only referenced by it.
   Removing mgmt/html2/charting. Remove the now empty mgmt/html2/tune.

  *) [TS-590] Cleanup all SDK APIs to be more consistent. This changes a
   large number of APIs, so please check updated docs and signatures in
   ts/ts.h. A new tools, tools/apichecker.pl, can be used to help
   identifying areas in existing plugins that might need changes.

  *) [TS-673] Make the default configurations more conservative
   for when content is cacheable.

  *) [TS-672] Remove unused/unreferenced Win32 header files and
   code paths

  *) [TS-671] Detect install group based on install user.

  *) [TS-644] Fix clustered cache pages crash.

  *) [TS-651] Clear all stats when we ask to clear the local stats.

  *) [TS-489] Remove the "connection collapsing" feature, it was poorly
   implemented, and caused major problem if enabled. We should redo this
   for v3.1 in a way that fits with the HttpSM [author: mohan_zl].

  *) [TS-668] Add support for URL stats to traffic_logstats.

  *) [TS-665] Remove HTTP_ASSERT from the code base, use standard asserts.

  *) [TS-663, TS-664] Fixes to WCCP with mask assignments, and trunk build
   problems.

  *) [TS-662] Make per partition stats for bytes_used work.

  *) [TS-661] Delay the copy of per transaction configs until a plugin
   actually tries to modify a setting. We also add these settings to the
   list of configurations that is overridable:

       proxy.config.http.cache.max_open_read_retries
       proxy.config.http.cache.open_read_retry_time

  *) [TS-660] Cache scan can not be canceled.

  *) [TS-505, TS-506] Changed the defaults to deal with read contention on
   the cache, this dramatically improves the performance on cache misses.

  *) [TS-655] Reorganize some code to reduce binary foot prints.

  *) [TS-653] Bogus logcat conversion of squid timestamps.

  *) [TS-643] Unable to purge objects on other servers in full cluster mode.

  *) New 64-bit random generator.

  *) [TS-639] Rename the management APIs from INK* to TS*.

  *) [TS-650] Remove the dead v2 stats code.

  *) [TS-649] Dynamic libraries for mgmt APIs.

    This makes libts -> libtsutil, and we now support making .so's for
    libtsutil.so and libtsmgmt.so. All binaries are changed to use this,
    except traffic_server which continues to use the libtsutil.a library
    (for performance on e.g. 32-bit platforms).

    This also renames the public API include file to be

         #include <ts/mgmtapi.h>

  *) [TS-647] Move Layout out of iocore and into lib/ts.

  *) [TS-638] Rename various directories:
      proxy/mgmt -> mgmt/
      proxy/mgmt/cop -> cop/

   All "cli" APIs are now also migrated into mgmt/cli, unified into one
   single cli.

  *) [TS-641] Cleanup of Web2/HTML2.

  *) [TS-636, TS-637] Remove various unused source files.

  *) [TS-631] Rename proxy/http2 -> proxy/http and proxy/mgmt2 to proxy/mgmt.

  *) [TS-582] Add an example to records.config for how to bind a specific IP.

  *) [TS-491] Cluster port was activated even with clustering disabled. This fix also
   adds monitoring support for the "cli" unix domain socket.

  *) [TS-593] Cleanup of inktomi.com.

  *) [TS-324] Cleaning up some old TCL files and dependencies.

  *) Remove traces of FTP references [TS-324] by purging the now useless TCL
  bindings to it.

  *) [TS-513] Fix configure issues for sqlite3. This fix eliminates all of
  SimpleDBM, sqlite3 and bdb dependencies. It also fixes the "make
  distclean" problem, and clean things up a bit.

  *) [TS-491] Add the CLI interface to Traffic Cop, and make it possible to
   run traffic_manager without listening on the cluster port.

  *) [TS-583] Build fails if --disable-webui is added.

  *) [TS-618] Removing traces of CCAS/CCASFLAGS.

  *) [TS-627] Fixes for "make check" to succeed (author: Arno Toell).

  *) [TS-632] Fixes for bad cast and cleanup for Intel CC.


Changes with Apache Traffic Server 2.1.5

  *) More 64-bit issues has been identified in the SDK and HTTP core, and
  fixed [TS-620].

  *) Code cleanup of old transparency code and options [TS-613].

  *) We now require a compiler (or libc) that provides atomic
  operations. This includes gcc 4.1.2 or later, Intel CC, clang (recent
  versions) as well as Sun's Solaris compilers and libc [TS-618].

  *) Support normal default path for remap plugins [TS-616].

  *) Change default settings for MSIE User-Agent sniffing [TS-615].

  *) Remove remnants from InktoSwitch. This removes the following
  configurations [TS-614]:

      proxy.config.http.inktoswitch_enabled
      proxy.config.http.router_ip
      proxy.config.http.router_port

  *) Modify TSContSchedule to take a thread type, and add
  TSContScheduleEvery [TS-589].

  *) Added support to allow some select (~50 or so) records.config
  configurations to be overridable per transaction. This is done via new SDK
  APIs, as well as a remap plugin provided with the core [TS-599]. The new
  APIs available are

      TSHttpTxnConfigIntSet()
      TSHttpTxnConfigIntGet()
      TSHttpTxnConfigFloatSet()
      TSHttpTxnConfigFloatGet()
      TSHttpTxnConfigStringSet()
      TSHttpTxnConfigStringGet()
      TSHttpTxnConfigFind()

  *) Eliminate dedicated default DNS for SplitDNS [TS-597]. Author: Zhao
   Yongming.

  *) Eliminate proxy.config.net.max_poll_delay configs [TS-605].

  *) Old traffic_net configurations are eliminated [TS-601].

  *) Multiple preads: this patch is only active if you call do_io_pread on
  the cache.  This includes a regression test for do_io_pread which is at
  least a smoke test of the new code. [TS-61]

  *) Migrate from home-grown regular expression classes to pcre [TS-604]

  *) Reduce number of calls to regex matcher for standard requests with
   well-known-strings (WKS). [TS-603]

  *) Parse Range: requests a bit better. Prior, a request like like Range:
   bytes=100-200 would return 0-200. Additionally, Range: bytes=100- would
   not parse properly. [TS-596]

  *) Remove old, unused configuration code (duplicated) [TS-576].

  *) Bump the SDK version numbers properly [TS-595].

  *) Migrate from our own int64 (et.al) to int64_t / stdint types. This also
   changes the SDK, so ts/ts.h users should now use int64_t etc. [TS-594].

  *)./configure will now tell us more about its defaults.

  *) Add better tests for eventfd, making sure sys/eventfd.h exists
   [TS-515].

  *) Stub / base implementation for the Task thread pool [TS-589].

  *) Cleanup of traffic_logstats, and also add support for JSON
   output. Several new options and query args added to select output format
   and data [TS-587].

  *) Add back support for using the default DNSHandler from DNS.cc This
   helps with SplitDNS [TS-580].

  *) Fixes for DNS to properly schedule and initialize [TS-570].

  *) Fix make check so it actually compiles [TS-586].

  *) Remove RAF pieces [TS-584].

  *) Replace the SDKAllocator with a ClassAllocator [TS-577].

     This reduces the amount of memory allocation for plugins, but requires
     that plugins now religiously release the handles that they are expected
     to release (i.e. no automatic gc is done for lazy developers).

  *) Fixes for getting the altinfo regression check to succeeds [TS-171].

  *) Fixes for some transform, and other, mismatches of int vs int64 in the
   new APIs and underlying cache [TS-456].

  *) Eliminate misguided string copies in the SDK [TS-579].

  *) Fix build of ts.h and tsxs when the .in files changes [TS-574].

  *) Move libinktomi++ and librecords to lib/ts and lib/records [TS-571].

  *) Add SDK API calls to directly get the elements of the running TS
   version [TS-568].

  *) Added WCCP support.

  *) Bring IPv6 functionality back to trunk, for incoming (client)
   connections [TS-18]. Original author: Tsunayoshi Egawa.

  *) Segfault with HTTPS, fixed by correctly initializing SSLNetVConnection
   being added to freelist [TS-559].

  *) The old logs.config custom log format is no longer supported. Only the
   XML custom logs are now supported. This eliminates the config

       proxy.config.log.xml_logs_config

   as well, since it's the only option for custom logs [TS-556].

  *) All log configurations (and stats) are renamed from log2.* to
   log.*. This is to avoid confusion, since Apache Traffic Server never had
   the old (obsolete) log system. There's now only one log system, log
   [TS-555].

  *) Many fixes and improvements on the Stats pages subsystem. This now
   properly supports (if configured) various internal URLs, like
   http://{net}, http://{hostdb} etc. [TS-554].

  *) The NewCacheVC is removed [TS-551].

  *) Support for the Alpha processor is eliminated [TS-552].

  *) A number of unecessary memory allocations are removed, improving
   performance under heavy load. [TS-550, TS-549]

  *) All streaming media (MIXT) configurations are now properly removed from
   code and default configs [TS-544].

  *) URL scheme was case sensitive in the cache key [TS-474].

  *) Fixes for broken API signatures, additions / modifications to the
   following API:

     TSReturnCode TSHttpTxnArgSet(TSHttpTxn txnp, int arg_idx, void *arg);
     TSReturnCode TSHttpTxnArgGet(TSHttpTxn txnp, int arg_idx, void **argp);
     TSReturnCode TSHttpSsnArgSet(TSHttpSsn ssnp, int arg_idx, void *arg);
     TSReturnCode TSHttpSsnArgGet(TSHttpSsn ssnp, int arg_idx, void **argp);

     TSReturnCode TSHttpArgIndexReserve(const char* name, const char*
     description, int* arg_idx); TSReturnCode TSHttpArgIndexNameLookup(const
     char* name, int* arg_idx, const char** description); TSReturnCode
     TSHttpArgIndexLookup(int arg_idx, const char** name, const char**
     description);

     TSReturnCode TSHttpSsnTransactionCount(TSHttpSsn ssnp, int* count);

   This was all combine into [TS-504], but also see [TS-503].

  *) Many fixes for broken regression tests!

  *) RNI is now completely cleaned out [TS-536].

  *) Fixes for SplitDNS (co-author: mohan_zl) [TS-435].

  *) HTTPS to origin servers, with Chunked responses, would hang [TS-540].

  *) Mismatched APIs using "unsigned char*" [TS-458].

  *) Rename / modify TSSetCacheUrl() API, the new prototype is

     TSReturnCode TSCacheUrlSet(TSHttpTxn txnp, const char *url, int
     length);

   If length == -1, then the API will calculate it using strlen() [TS-520].

  *) All public APIs, structs and defines are now prefixed with "TS" instead
   of the old "INK". There are two exceptions, for the deprecated INKStats*
   and INKCoupledStats* APIs [TS-521].

  *) The hooks around "remap" has been organized, and a new hook as been
   added (for post-remap). New / renamed hooks are

     TS_HTTP_PRE_REMAP_HOOK TS_HTTP_POST_REMAP_HOOK

   In addition, a new API was added, to allow a plugin to skip the remap
   phase completely:

     TSReturnCode TSSkipRemappingSet(TSHttpTxn txnp, int flag);

   These fixes went in with [TS-529] and [TS-530].

  *) INKHttpTxnSetHttpRetStatus not honored when an API transaction is
   reenabled with INK_EVENT_HTTP_ERROR [TS-535].

  *) Various defines for version identification has been moved to the public
   ts/ts.h include file, e.g.

       #define TS_VERSION_STRING             "2.1.6-unstable"
       #define TS_VERSION_NUMBER              2001006
       #define TS_VERSION_MAJOR               2
       #define TS_VERSION_MINOR               1
       #define TS_VERSION_MICRO               6

   The intended use is for plugins to be able to verify available APIs at
   compile time (vs the existing runtime checks) [TS-534].

  *) Traffic Server should now build on ARM processors. Commit message is
   appropriately describing the situation with this CPU:

   This is a sad day of defeat.  Not my defeat, but more a collective human
   defeat.

   Question: "Chips fabricated today don't have 64bit atomic primitives?"
   Answer: "Be sad."

   The ARM box we're working on (armv5tejl) doesn't support any 64bit
   primitives.

   This means we need a method of using a global (yes, giant lock of death)
   to protect modifications of arbitrary 64bit integers in process space.
   We could make this less contentious by allocating pagesize/8 mutexs and
   then protecting an int64 based on its page offset.  Instead, I think we
   should mobilize to burn these architectures to the ground and use public
   embarrassment to fix future instruction sets. If another platform has
   this issue, we'll want to change the define to:

   TS_ARCHITECTURE_LACKS_64BIT_INSTRUCTIONS and turn on the global death
   lock based on that.

   This does not change performance on any other platform -- it's compile
   time capital punishment. [TS-533] and [TS-135].

  *) Very old APIs, that have been deprecated since long before the Apache
   Open Source project, are removed. Also, only three public include files
   are now available:

     ts/ts.h ts/experimental.h ts/remap.h

  Various other cleanup related to the APIs was also done [TS-522].


Changes with Apache Traffic Server 2.1.4

  *) Fixes to clustering, that caused an assert to trigger after the stats
   changes [TS-519].

  *) Make the checks when to honor the Content-Length: header less strict,
   against origins without Keep-Alive [TS-500].

  *) Eliminate old ssl_ports feature, it's completely replaced with the
   connect_ports configuration [TS-517].

  *) New script available to help build plugins, tsxs [TS-512].

  *) Simple, brute force (and efficient) status code stats counters
   [TS-509].

  *) Generalize RecDumpRecordsHt to use RecDumpRecords which is a
   callback/map pattern [TS-508].

  *) Fix plugin APIs to be compatible with the 64-bit changes in the
   core. This is an incompatible change with previous releases [TS-14].

  *) Fixes for stats around origin connection counters, used when allowing
   for origin connections to be reused between clients [TS-501].

  *) Experimental supoprt for a dedicated DNS thread. This can be enabled
   with the records.config option

      CONFIG proxy.config.dns.dedicated_thread INT 1

  This feature is possibly useful for very busy forward or transparent
  proxies [TS-307].

  *) Accept threads can leak some amount of memory. This patch also supports
   multiple accept threads (very experimental!) [TS-496].

  *) HttpSM has an assertion that checks the client URL against the cache
   URL, which breaks INKSetCacheUrl [TS-495].

  *) Return value from pcre_exec tested incorrectly [TS-493].

  *) Improved loop detection using the Via header [TS-490].

  *) Fixes for Solaris build (yay, it builds!).

  *) Remove filter.config remnants [TS-486].

  *) Cleanup in InkAPI [TS-485].

  *) Move PKGSYSUSER to ink_config.h.in [TS-482].

  *) Unresponsive server can stall ATS [TS-480].

  *) UrlRewrite cleanup [TS-434].

  *) Build TS with clang (author: Igor Galic) [TS-427].

  *) Better support and handling of DNS round-robin options (author: Zhao
   Yongming) [TS-313].

  *) Make it possible to "write" Content-Length headers > 2GB [TS-471].

  *) Better support for Age: headers, and avoiding overflows [TS-470].

  *) Added a configure option to size the API stats "slots". The new option
  is --with-max-api-stats=<n> [TS-454].

  *) In Cache.cc, make snprintf() around Debug statements conditional for
   performance [TS-459].

  *) Cleanup / optimize Via: string generation [TS-460]. Also make the
   default for Via: on responses to be disabled (it can leak info).


Changes with Apache Traffic Server 2.1.3

  *) Removed the remnants of NCA from the source [TS-455].

  *) New plugin APIs for stats, and making the "v2" (incomplete) stats
  experimental (no longer built by default) [TS-390]. See
  https://cwiki.apache.org/confluence/display/TS/NewStatsAPI for more
  details.

  *) Cleanup in duplicated configs, and obsoleted configs [TS-447] and
   [TS-451].

  *) Remove some remnants of SNMP [TS-401].

  *) Cleanup of MIX and LDAP/NTLM remnants [TS-443].

  *) Make the target fragment size configurable for the disk cache. This
   adds a new option, proxy.config.cache.target_fragment_size [TS-445].
   This should dramatically improve large file disk performance.

  *) Improve build include dependencies [TS-442].

  *) Cleanup / fixes for remap plugin chaining [TS-224].

  *) Support the rc/trafficserver script for FreeBSD [TS-211].

  *) traffic_shell shows wrong RAM cache size > 2GB [TS-439].

  *) Better warnings / errors when bad NIC is configured [TS-327].

  *) Add support for hardware sector sizes 512 - 8192 bytes (e.g. 4096, the
   new standard). Autodetected for raw devices on Linux (no support for
   other OSes yet), and added a new configuration

       CONFIG proxy.config.cache.force_sector_size INT 4096

   This change invalidates the entire cache as well, since it's no longer
   compatible [TS-43].

  *) Added APIs to override the cacheablity of the response [TS-395].

  *) Add OSX support to 'trafficserver' script (author: Dan Mercer)
   [TS-210].

  *) Fix for (very) large buffers fed to the cache [TS-413].

  *) Forward transparency is available on Linux kernels with TPROXY
   [TS-291].

  *) Fix defaults / max for DNS retries [TS-424].

  *) Improvements for Perl admin module (author: Adam Faris) [TS-418].

  *) Problems with specifying separate config files for SSL certificates and
   keys [TS-405].

  *) Logging: Default settings for diagnostic logging [TS-55].

  *) Fixes to Debian layout (author: Igor Galić) [TS-415].

  *) Remove DNS proxy support [TS-422].

  *) rc/trafficserver start/stop quits with bogus status on success (author:
   Igor Galić) [TS-429].

  *) Increase default max in-flight DNS queries [TS-423].

  *) Update so the pristine URL will work for reverse and forward proxy.
    Also, clearing the url on transaction close (author: Wendy Huang)
    [TS-410].

  *) TS fails to use user ID with user name > 8 characters (author: Yakov
   Markovitch) [TS-420].

  *) Duplication of RAM cache hits and miss statistics (reading 2x) (author:
   John Plevyak) [TS-453].


Changes with Apache Traffic Server 2.1.2

  *) Improvements in resilience against DNS poisoning and forging of
   response packets [TS-425] and [CVE-2010-2952].

  *) Segmentation fault in INKError when error output is made both in error
   log and as debug messages (author: Yakov Markovitch) [TS-419].

  *) Debian layout for config.layout (author: Igor Galic) [TS-415].

  *) Eliminate extraneous stats thread [TS-411].

  *) CACHE_FRAG_TYPE is now not a power of 2 [TS-76].

  *) Remove unnecessary stats update [TS-390].

  *) Get basic features to compile with Intel CC [TS-400].

  *) More 64 bit issues, this time in the PluginVC code [TS-380].

  *) Add configure option to enable detailed logging [TS-392].

  *) Make sure to honor user settings for "dirs" (author: Theo Schlossnagle)
   [TS-399].

  *) Errors on failing to bind / listen on a specified port [TS-247].

  *) Exempt quick filter for 127.0.0.1 [TS-397].

  *) Cleanup after "layout changes" (author: Zhao Yongming) [TS-389].

  *) Fix remaining (non-API) INK64 etc. [TS-365].

  *) Segfault when using show:network [TS-109].

  *) Update all examples to use non-deprecated APIs [TS-266].

  *) Do some cleanup on Connection::fast_connect and
   Connection::bind_connect (author: Alan M. Carrol) [TS-320].

  *) Remove LLONG config option [Ts-364].

  *) Cleanup some proxy/mgmt2/tools [TS-16].

  *) Cleanup a little more of webui [TS-91].

  *) TCL missing [TS-326].

  *) logstats does not work with layout changes (author: Zhao Yongming)
   [TS-385].

  *) Convert bogus IOCORE_MachineFatal and IOCORE_ProcessFatal to Warning
    and MachineFatal respectively based on review of the code and related
    uses [TS-144].

  *) INKIOBufferReaderCopy, INKIOBufferWrite should take void * instead of
   char * [TS-67].

  *) Adds APIs for aio disk read and writes using the internal aio support
    in iocore (author: Wendy Huang) [TS-387].

  *) Solaris 10 (x86) 64-bit patch (author: Igor Brezac) [TS-388].

  *) Fix for 64-bit conversion [TS-385].

  *) Creating transaction specific 'to URL' in case of regex remap match
   [TS-384].

  *) Backing out m_capacity_host changes [TS-383]

  *) Solaris 10 port work.


Changes with Apache Traffic Server 2.1.1

  *) Allow SI decimal multipliers for numeric configuration parameters
    [TS-361].

  *) Standardize configure options by allowing to specify the location for
    any third-party library, and split library detection code into separate
    .m4 files [TS-345].

  *) Reorganization of the path layout system.  Add --enable-layout=LAYOUT
    configure option that can select layout from config.layout file
    [TS-280].

  *) HTTP state machine is now 64-bit "clean", allowing for caching and
   proxying documents larger than 2GB [TS-34].

  *) Fix for truncated Content-Type on TS-generated responses [TS-290].

  *) Performance improvements on cache for larger(ish) objects.


Changes with Apache Traffic Server 2.1.0

  *) Support for many more platforms, including FreeBSD, MacOSX and Solaris.

  *) Code cleanup to get the ATS software into a distributable shape. This
   means that certain things are missing, or not functional (intentionally).

  *) Support for larger Cache Partitions up to .5 PB (Petabytes), reducing
   seeks/write.

  *) Reduced Cache miss latency (sub millesecond).

  *) RAM Cache pluggability, new algorithm (CLFUS) and optional compression.

  *) Support for TCL v8.6 and later [TS-246].

  *) The cache is now 64-bit "clean".


Changes with Apache Traffic Server 2.0.1

  *) Port of CVE-2010-2952 for 2.0.x [TS-425].

  *) Backport part of TS-322 that deals with indexing arrays with char
   (author: Marcus Ruckert) [TS-334].

  *) Backport TS-336 to 2.0.x. Problems with make install DESTDIR=...


Changes with Apache Traffic Server 2.0.0

  *) Change SDK versioning schemes to 2.0 [TS-249).

  *) Minor additions to the SDK (see the docs for details).

  *) Support regexe_map rules in remap.config [TS-80]


Changes with Apache Traffic Server 2.0.0-alpha

  *) Code cleanup to get the ATS software into a distributable shape. This
   means that certain things are missing, or not functional (intentionally).

  *) Ports available for most Linux distros, including 64-bit.<|MERGE_RESOLUTION|>--- conflicted
+++ resolved
@@ -1,13 +1,11 @@
                                                          -*- coding: utf-8 -*-
 Changes with Apache Traffic Server 5.0.0
 
-<<<<<<< HEAD
   *) [TS-2805] Client connections are connecting with SPDY 3 instead of 3.1
-=======
+  
   *) [TS-2619] Changed TSRecordDump declaration from TSRecordType to int to accomodate
    bitmasks. Also changed TSRecordType enums to hexidecimal, as this is easier to read
    for bit arguments.
->>>>>>> aacc6b5f
 
   *) [TS-2797] Build all manual pages in the doc/reference/api directory
 
