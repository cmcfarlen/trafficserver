/** @file
 *
 *  Fundamental HTTP/2 protocol definitions and parsers.
 *
 *  @section license License
 *
 *  Licensed to the Apache Software Foundation (ASF) under one
 *  or more contributor license agreements.  See the NOTICE file
 *  distributed with this work for additional information
 *  regarding copyright ownership.  The ASF licenses this file
 *  to you under the Apache License, Version 2.0 (the
 *  "License"); you may not use this file except in compliance
 *  with the License.  You may obtain a copy of the License at
 *
 *      http://www.apache.org/licenses/LICENSE-2.0
 *
 *  Unless required by applicable law or agreed to in writing, software
 *  distributed under the License is distributed on an "AS IS" BASIS,
 *  WITHOUT WARRANTIES OR CONDITIONS OF ANY KIND, either express or implied.
 *  See the License for the specific language governing permissions and
 *  limitations under the License.
 */

#include "HTTP2.h"
#include "HPACK.h"
#include "tscore/ink_assert.h"
#include "records/P_RecCore.h"
#include "records/P_RecProcess.h"

const char *const HTTP2_CONNECTION_PREFACE = "PRI * HTTP/2.0\r\n\r\nSM\r\n\r\n";

// Constant strings for pseudo headers
const char *HTTP2_VALUE_SCHEME    = ":scheme";
const char *HTTP2_VALUE_METHOD    = ":method";
const char *HTTP2_VALUE_AUTHORITY = ":authority";
const char *HTTP2_VALUE_PATH      = ":path";
const char *HTTP2_VALUE_STATUS    = ":status";

const unsigned HTTP2_LEN_SCHEME    = countof(":scheme") - 1;
const unsigned HTTP2_LEN_METHOD    = countof(":method") - 1;
const unsigned HTTP2_LEN_AUTHORITY = countof(":authority") - 1;
const unsigned HTTP2_LEN_PATH      = countof(":path") - 1;
const unsigned HTTP2_LEN_STATUS    = countof(":status") - 1;

static size_t HTTP2_LEN_STATUS_VALUE_STR    = 3;
static const int HTTP2_MAX_TABLE_SIZE_LIMIT = 64 * 1024;

// Statistics
RecRawStatBlock *http2_rsb;
static const char *const HTTP2_STAT_CURRENT_CLIENT_CONNECTION_NAME        = "proxy.process.http2.current_client_connections";
static const char *const HTTP2_STAT_CURRENT_ACTIVE_CLIENT_CONNECTION_NAME = "proxy.process.http2.current_active_client_connections";
static const char *const HTTP2_STAT_CURRENT_CLIENT_STREAM_NAME            = "proxy.process.http2.current_client_streams";
static const char *const HTTP2_STAT_TOTAL_CLIENT_STREAM_NAME              = "proxy.process.http2.total_client_streams";
static const char *const HTTP2_STAT_TOTAL_TRANSACTIONS_TIME_NAME          = "proxy.process.http2.total_transactions_time";
static const char *const HTTP2_STAT_TOTAL_CLIENT_CONNECTION_NAME          = "proxy.process.http2.total_client_connections";
static const char *const HTTP2_STAT_CONNECTION_ERRORS_NAME                = "proxy.process.http2.connection_errors";
static const char *const HTTP2_STAT_STREAM_ERRORS_NAME                    = "proxy.process.http2.stream_errors";
static const char *const HTTP2_STAT_SESSION_DIE_DEFAULT_NAME              = "proxy.process.http2.session_die_default";
static const char *const HTTP2_STAT_SESSION_DIE_OTHER_NAME                = "proxy.process.http2.session_die_other";
static const char *const HTTP2_STAT_SESSION_DIE_ACTIVE_NAME               = "proxy.process.http2.session_die_active";
static const char *const HTTP2_STAT_SESSION_DIE_INACTIVE_NAME             = "proxy.process.http2.session_die_inactive";
static const char *const HTTP2_STAT_SESSION_DIE_EOS_NAME                  = "proxy.process.http2.session_die_eos";
static const char *const HTTP2_STAT_SESSION_DIE_ERROR_NAME                = "proxy.process.http2.session_die_error";
static const char *const HTTP2_STAT_SESSION_DIE_HIGH_ERROR_RATE_NAME      = "proxy.process.http2.session_die_high_error_rate";

union byte_pointer {
  byte_pointer(void *p) : ptr(p) {}
  void *ptr;
  uint8_t *u8;
  uint16_t *u16;
  uint32_t *u32;
};

template <typename T> union byte_addressable_value {
  uint8_t bytes[sizeof(T)];
  T value;
};

static void
write_and_advance(byte_pointer &dst, const uint8_t *src, size_t length)
{
  memcpy(dst.u8, src, length);
  dst.u8 += length;
}

static void
write_and_advance(byte_pointer &dst, uint32_t src)
{
  byte_addressable_value<uint32_t> pval;

  // cppcheck-suppress unreadVariable ; it's an union and be read as pval.bytes
  pval.value = htonl(src);
  memcpy(dst.u8, pval.bytes, sizeof(pval.bytes));
  dst.u8 += sizeof(pval.bytes);
}

static void
write_and_advance(byte_pointer &dst, uint16_t src)
{
  byte_addressable_value<uint16_t> pval;

  // cppcheck-suppress unreadVariable ; it's an union and be read as pval.bytes
  pval.value = htons(src);
  memcpy(dst.u8, pval.bytes, sizeof(pval.bytes));
  dst.u8 += sizeof(pval.bytes);
}

static void
write_and_advance(byte_pointer &dst, uint8_t src)
{
  *dst.u8 = src;
  dst.u8++;
}

template <unsigned N>
static void
memcpy_and_advance(uint8_t (&dst)[N], byte_pointer &src)
{
  memcpy(dst, src.u8, N);
  src.u8 += N;
}

static void
memcpy_and_advance(uint8_t(&dst), byte_pointer &src)
{
  dst = *src.u8;
  ++src.u8;
}

bool
http2_frame_header_is_valid(const Http2FrameHeader &hdr, unsigned max_frame_size)
{
  // 6.1 If a DATA frame is received whose stream identifier field is 0x0, the recipient MUST
  // respond with a connection error (Section 5.4.1) of type PROTOCOL_ERROR.
  if (hdr.type == HTTP2_FRAME_TYPE_DATA && hdr.streamid == 0) {
    return false;
  }

  return true;
}

bool
http2_settings_parameter_is_valid(const Http2SettingsParameter &param)
{
  // Static maximum values for Settings parameters.
  static const uint32_t settings_max[HTTP2_SETTINGS_MAX] = {
    0,
    UINT_MAX,              // HTTP2_SETTINGS_HEADER_TABLE_SIZE
    1,                     // HTTP2_SETTINGS_ENABLE_PUSH
    UINT_MAX,              // HTTP2_SETTINGS_MAX_CONCURRENT_STREAMS
    HTTP2_MAX_WINDOW_SIZE, // HTTP2_SETTINGS_INITIAL_WINDOW_SIZE
    16777215,              // HTTP2_SETTINGS_MAX_FRAME_SIZE
    UINT_MAX,              // HTTP2_SETTINGS_MAX_HEADER_LIST_SIZE
  };

  if (param.id == 0 || param.id >= HTTP2_SETTINGS_MAX) {
    return false;
  }

  if (param.value > settings_max[param.id]) {
    return false;
  }

  if (param.id == HTTP2_SETTINGS_ENABLE_PUSH && param.value != 0 && param.value != 1) {
    return false;
  }

  if (param.id == HTTP2_SETTINGS_MAX_FRAME_SIZE && (param.value < (1 << 14) || param.value > (1 << 24) - 1)) {
    return false;
  }

  return true;
}

// 4.1.  Frame Format
//
//  0                   1                   2                   3
//  0 1 2 3 4 5 6 7 8 9 0 1 2 3 4 5 6 7 8 9 0 1 2 3 4 5 6 7 8 9 0 1
// +-+-+-+-+-+-+-+-+-+-+-+-+-+-+-+-+-+-+-+-+-+-+-+-+-+-+-+-+-+-+-+-+
// |                 Length (24)                   |
// +---------------+---------------+---------------+
// |   Type (8)    |   Flags (8)   |
// +-+-+-----------+---------------+-------------------------------+
// |R|                 Stream Identifier (31)                      |
// +=+=============================================================+
// |                   Frame Payload (0...)                      ...
// +---------------------------------------------------------------+

bool
http2_parse_frame_header(IOVec iov, Http2FrameHeader &hdr)
{
  byte_pointer ptr(iov.iov_base);
  byte_addressable_value<uint32_t> length_and_type;
  byte_addressable_value<uint32_t> streamid;

  if (unlikely(iov.iov_len < HTTP2_FRAME_HEADER_LEN)) {
    return false;
  }

  memcpy_and_advance(length_and_type.bytes, ptr);
  memcpy_and_advance(hdr.flags, ptr);
  memcpy_and_advance(streamid.bytes, ptr);

  hdr.length = ntohl(length_and_type.value) >> 8;
  hdr.type   = ntohl(length_and_type.value) & 0xff;
  streamid.bytes[0] &= 0x7f; // Clear the high reserved bit
  hdr.streamid = ntohl(streamid.value);

  return true;
}

bool
http2_write_frame_header(const Http2FrameHeader &hdr, IOVec iov)
{
  byte_pointer ptr(iov.iov_base);

  if (unlikely(iov.iov_len < HTTP2_FRAME_HEADER_LEN)) {
    return false;
  }

  byte_addressable_value<uint32_t> length;
  // cppcheck-suppress unreadVariable ; it's an union and be read as pval.bytes
  length.value = htonl(hdr.length);
  // MSB length.bytes[0] is unused.
  write_and_advance(ptr, length.bytes[1]);
  write_and_advance(ptr, length.bytes[2]);
  write_and_advance(ptr, length.bytes[3]);

  write_and_advance(ptr, hdr.type);
  write_and_advance(ptr, hdr.flags);
  write_and_advance(ptr, hdr.streamid);

  return true;
}

bool
http2_write_data(const uint8_t *src, size_t length, const IOVec &iov)
{
  byte_pointer ptr(iov.iov_base);
  write_and_advance(ptr, src, length);

  return true;
}

bool
http2_write_headers(const uint8_t *src, size_t length, const IOVec &iov)
{
  byte_pointer ptr(iov.iov_base);
  write_and_advance(ptr, src, length);

  return true;
}

bool
http2_write_rst_stream(uint32_t error_code, IOVec iov)
{
  byte_pointer ptr(iov.iov_base);

  write_and_advance(ptr, error_code);

  return true;
}

bool
http2_write_settings(const Http2SettingsParameter &param, const IOVec &iov)
{
  byte_pointer ptr(iov.iov_base);

  if (unlikely(iov.iov_len < HTTP2_SETTINGS_PARAMETER_LEN)) {
    return false;
  }

  write_and_advance(ptr, param.id);
  write_and_advance(ptr, param.value);

  return true;
}

bool
http2_write_ping(const uint8_t *opaque_data, IOVec iov)
{
  byte_pointer ptr(iov.iov_base);

  if (unlikely(iov.iov_len < HTTP2_PING_LEN)) {
    return false;
  }

  write_and_advance(ptr, opaque_data, HTTP2_PING_LEN);

  return true;
}

bool
http2_write_goaway(const Http2Goaway &goaway, IOVec iov)
{
  byte_pointer ptr(iov.iov_base);

  if (unlikely(iov.iov_len < HTTP2_GOAWAY_LEN)) {
    return false;
  }

  write_and_advance(ptr, goaway.last_streamid);
  write_and_advance(ptr, static_cast<uint32_t>(goaway.error_code));

  return true;
}

bool
http2_write_window_update(const uint32_t new_size, const IOVec &iov)
{
  byte_pointer ptr(iov.iov_base);
  write_and_advance(ptr, new_size);

  return true;
}

bool
http2_write_push_promise(const Http2PushPromise &push_promise, const uint8_t *src, size_t length, const IOVec &iov)
{
  byte_pointer ptr(iov.iov_base);
  write_and_advance(ptr, push_promise.promised_streamid);
  write_and_advance(ptr, src, length);
  return true;
}

bool
http2_parse_headers_parameter(IOVec iov, Http2HeadersParameter &params)
{
  byte_pointer ptr(iov.iov_base);
  memcpy_and_advance(params.pad_length, ptr);

  return true;
}

bool
http2_parse_priority_parameter(IOVec iov, Http2Priority &priority)
{
  byte_pointer ptr(iov.iov_base);
  byte_addressable_value<uint32_t> dependency;

  memcpy_and_advance(dependency.bytes, ptr);

  priority.exclusive_flag = dependency.bytes[0] & 0x80;

  dependency.bytes[0] &= 0x7f; // Clear the highest bit for exclusive flag
  priority.stream_dependency = ntohl(dependency.value);

  memcpy_and_advance(priority.weight, ptr);

  return true;
}

bool
http2_parse_rst_stream(IOVec iov, Http2RstStream &rst_stream)
{
  byte_pointer ptr(iov.iov_base);
  byte_addressable_value<uint32_t> ec;

  memcpy_and_advance(ec.bytes, ptr);

  rst_stream.error_code = ntohl(ec.value);

  return true;
}

bool
http2_parse_settings_parameter(IOVec iov, Http2SettingsParameter &param)
{
  byte_pointer ptr(iov.iov_base);
  byte_addressable_value<uint16_t> pid;
  byte_addressable_value<uint32_t> pval;

  if (unlikely(iov.iov_len < HTTP2_SETTINGS_PARAMETER_LEN)) {
    return false;
  }

  memcpy_and_advance(pid.bytes, ptr);
  memcpy_and_advance(pval.bytes, ptr);

  param.id    = ntohs(pid.value);
  param.value = ntohl(pval.value);

  return true;
}

bool
http2_parse_goaway(IOVec iov, Http2Goaway &goaway)
{
  byte_pointer ptr(iov.iov_base);
  byte_addressable_value<uint32_t> sid;
  byte_addressable_value<uint32_t> ec;

  memcpy_and_advance(sid.bytes, ptr);
  memcpy_and_advance(ec.bytes, ptr);

  goaway.last_streamid = ntohl(sid.value);
  goaway.error_code    = static_cast<Http2ErrorCode>(ntohl(ec.value));
  return true;
}

bool
http2_parse_window_update(IOVec iov, uint32_t &size)
{
  byte_pointer ptr(iov.iov_base);
  byte_addressable_value<uint32_t> s;

  memcpy_and_advance(s.bytes, ptr);

  size = ntohl(s.value);

  return true;
}

ParseResult
http2_convert_header_from_2_to_1_1(HTTPHdr *headers)
{
  MIMEField *field;

  ink_assert(http_hdr_type_get(headers->m_http) != HTTP_TYPE_UNKNOWN);

  if (http_hdr_type_get(headers->m_http) == HTTP_TYPE_REQUEST) {
    const char *scheme, *authority, *path;
    int scheme_len, authority_len, path_len;

    // Get values of :scheme, :authority and :path to assemble requested URL
    if ((field = headers->field_find(HTTP2_VALUE_SCHEME, HTTP2_LEN_SCHEME)) != nullptr && field->value_is_valid()) {
      scheme = field->value_get(&scheme_len);
    } else {
      return PARSE_RESULT_ERROR;
    }

    if ((field = headers->field_find(HTTP2_VALUE_AUTHORITY, HTTP2_LEN_AUTHORITY)) != nullptr && field->value_is_valid()) {
      authority = field->value_get(&authority_len);
    } else {
      return PARSE_RESULT_ERROR;
    }

    if ((field = headers->field_find(HTTP2_VALUE_PATH, HTTP2_LEN_PATH)) != nullptr && field->value_is_valid()) {
      path = field->value_get(&path_len);
    } else {
      return PARSE_RESULT_ERROR;
    }

    // Parse URL
    Arena arena;
    size_t url_length     = scheme_len + 3 + authority_len + path_len;
    char *url             = arena.str_alloc(url_length);
    const char *url_start = url;

    memcpy(url, scheme, scheme_len);
    memcpy(url + scheme_len, "://", 3);
    memcpy(url + scheme_len + 3, authority, authority_len);
    memcpy(url + scheme_len + 3 + authority_len, path, path_len);
    url_parse(headers->m_heap, headers->m_http->u.req.m_url_impl, &url_start, url + url_length, true);
    arena.str_free(url);

    // Get value of :method
    if ((field = headers->field_find(HTTP2_VALUE_METHOD, HTTP2_LEN_METHOD)) != nullptr && field->value_is_valid()) {
      int method_len;
      const char *method = field->value_get(&method_len);

      int method_wks_idx = hdrtoken_tokenize(method, method_len);
      http_hdr_method_set(headers->m_heap, headers->m_http, method, method_wks_idx, method_len, false);
    } else {
      return PARSE_RESULT_ERROR;
    }

    // Combine Cookie headers ([RFC 7540] 8.1.2.5.)
    field = headers->field_find(MIME_FIELD_COOKIE, MIME_LEN_COOKIE);
    if (field) {
      headers->field_combine_dups(field, true, ';');
    }

    // Convert HTTP version to 1.1
    int32_t version = HTTP_VERSION(1, 1);
    http_hdr_version_set(headers->m_http, version);

    // Remove HTTP/2 style headers
    headers->field_delete(HTTP2_VALUE_SCHEME, HTTP2_LEN_SCHEME);
    headers->field_delete(HTTP2_VALUE_METHOD, HTTP2_LEN_METHOD);
    headers->field_delete(HTTP2_VALUE_AUTHORITY, HTTP2_LEN_AUTHORITY);
    headers->field_delete(HTTP2_VALUE_PATH, HTTP2_LEN_PATH);
  } else {
<<<<<<< HEAD
    // Set HTTP Version 1.1
    int32_t version = HTTP_VERSION(1, 1);
    http_hdr_version_set(headers->m_http, version);

    // Set status from :status
    int status_len;
    const char *status;

=======
>>>>>>> f32fc32c
    if ((field = headers->field_find(HTTP2_VALUE_STATUS, HTTP2_LEN_STATUS)) != nullptr) {
      int status_len;
      const char *status = field->value_get(&status_len);
      headers->status_set(http_parse_status(status, status + status_len));
    } else {
      return PARSE_RESULT_ERROR;
    }

    // Remove HTTP/2 style headers
    headers->field_delete(HTTP2_VALUE_STATUS, HTTP2_LEN_STATUS);
  }

  // Check validity of all names and values
  MIMEFieldIter iter;
  for (auto *mf = headers->iter_get_first(&iter); mf != nullptr; mf = headers->iter_get_next(&iter)) {
    if (!mf->name_is_valid() || !mf->value_is_valid()) {
      return PARSE_RESULT_ERROR;
    }
  }

  return PARSE_RESULT_DONE;
}

void
http2_generate_h2_header_from_1_1(HTTPHdr *headers, HTTPHdr *h2_headers)
{
  h2_headers->create(http_hdr_type_get(headers->m_http));

  if (http_hdr_type_get(headers->m_http) == HTTP_TYPE_RESPONSE) {
    // Add ':status' header field
    char status_str[HTTP2_LEN_STATUS_VALUE_STR + 1];
    snprintf(status_str, sizeof(status_str), "%d", headers->status_get());
    MIMEField *status_field = h2_headers->field_create(HTTP2_VALUE_STATUS, HTTP2_LEN_STATUS);
    status_field->value_set(h2_headers->m_heap, h2_headers->m_mime, status_str, HTTP2_LEN_STATUS_VALUE_STR);
    h2_headers->field_attach(status_field);

  } else if (http_hdr_type_get(headers->m_http) == HTTP_TYPE_REQUEST) {
    MIMEField *field;
    const char *value;
    int value_len;

    // Add ':authority' header field
    // TODO: remove host/Host header
    // [RFC 7540] 8.1.2.3. Clients that generate HTTP/2 requests directly SHOULD use the ":authority" pseudo-header field instead of
    // the Host header field.
    field = h2_headers->field_create(HTTP2_VALUE_AUTHORITY, HTTP2_LEN_AUTHORITY);
    value = headers->host_get(&value_len);
    if (headers->is_port_in_header()) {
      int port            = headers->port_get();
      char *host_and_port = (char *)ats_malloc(value_len + 8);
      value_len           = snprintf(host_and_port, value_len + 8, "%.*s:%d", value_len, value, port);
      field->value_set(h2_headers->m_heap, h2_headers->m_mime, host_and_port, value_len);
      ats_free(host_and_port);
    } else {
      field->value_set(h2_headers->m_heap, h2_headers->m_mime, value, value_len);
    }
    h2_headers->field_attach(field);

    // Add ':method' header field
    field = h2_headers->field_create(HTTP2_VALUE_METHOD, HTTP2_LEN_METHOD);
    value = headers->method_get(&value_len);
    field->value_set(h2_headers->m_heap, h2_headers->m_mime, value, value_len);
    h2_headers->field_attach(field);

    // Add ':path' header field
    field      = h2_headers->field_create(HTTP2_VALUE_PATH, HTTP2_LEN_PATH);
    value      = headers->path_get(&value_len);
    char *path = (char *)ats_malloc(value_len + 1);
    path[0]    = '/';
    memcpy(path + 1, value, value_len);
    field->value_set(h2_headers->m_heap, h2_headers->m_mime, path, value_len + 1);
    ats_free(path);
    h2_headers->field_attach(field);

    // Add ':scheme' header field
    field = h2_headers->field_create(HTTP2_VALUE_SCHEME, HTTP2_LEN_SCHEME);
    value = headers->scheme_get(&value_len);
    field->value_set(h2_headers->m_heap, h2_headers->m_mime, value, value_len);
    h2_headers->field_attach(field);
  }

  // Copy headers
  // Intermediaries SHOULD remove connection-specific header fields.
  MIMEFieldIter field_iter;
  for (MIMEField *field = headers->iter_get_first(&field_iter); field != nullptr; field = headers->iter_get_next(&field_iter)) {
    const char *name;
    int name_len;
    const char *value;
    int value_len;
    name = field->name_get(&name_len);
    if ((name_len == MIME_LEN_CONNECTION && strncasecmp(name, MIME_FIELD_CONNECTION, name_len) == 0) ||
        (name_len == MIME_LEN_KEEP_ALIVE && strncasecmp(name, MIME_FIELD_KEEP_ALIVE, name_len) == 0) ||
        (name_len == MIME_LEN_PROXY_CONNECTION && strncasecmp(name, MIME_FIELD_PROXY_CONNECTION, name_len) == 0) ||
        (name_len == MIME_LEN_TRANSFER_ENCODING && strncasecmp(name, MIME_FIELD_TRANSFER_ENCODING, name_len) == 0) ||
        (name_len == MIME_LEN_UPGRADE && strncasecmp(name, MIME_FIELD_UPGRADE, name_len) == 0)) {
      continue;
    }
    MIMEField *newfield;
    name     = field->name_get(&name_len);
    newfield = h2_headers->field_create(name, name_len);
    value    = field->value_get(&value_len);
    newfield->value_set(h2_headers->m_heap, h2_headers->m_mime, value, value_len);
    h2_headers->field_attach(newfield);
  }
}

Http2ErrorCode
http2_encode_header_blocks(HTTPHdr *in, uint8_t *out, uint32_t out_len, uint32_t *len_written, HpackHandle &handle,
                           int32_t maximum_table_size)
{
  // Limit the maximum table size to 64kB, which is the size advertised by major clients
  maximum_table_size = std::min(maximum_table_size, HTTP2_MAX_TABLE_SIZE_LIMIT);
  // Set maximum table size only if it is different from current maximum size
  if (maximum_table_size == hpack_get_maximum_table_size(handle)) {
    maximum_table_size = -1;
  }
  // TODO: It would be better to split Cookie header value
  int64_t result = hpack_encode_header_block(handle, out, out_len, in, maximum_table_size);
  if (result < 0) {
    return Http2ErrorCode::HTTP2_ERROR_COMPRESSION_ERROR;
  }
  if (len_written) {
    *len_written = result;
  }
  return Http2ErrorCode::HTTP2_ERROR_NO_ERROR;
}

/*
 * Decode Header Blocks to Header List.
 */
Http2ErrorCode
http2_decode_header_blocks(HTTPHdr *hdr, const uint8_t *buf_start, const uint32_t buf_len, uint32_t *len_read, HpackHandle &handle,
                           bool &trailing_header, uint32_t maximum_table_size)
{
  const MIMEField *field;
  const char *value;
  int len;
  bool is_trailing_header = trailing_header;
  int64_t result = hpack_decode_header_block(handle, hdr, buf_start, buf_len, Http2::max_header_list_size, maximum_table_size);

  if (result < 0) {
    if (result == HPACK_ERROR_COMPRESSION_ERROR) {
      return Http2ErrorCode::HTTP2_ERROR_COMPRESSION_ERROR;
    } else if (result == HPACK_ERROR_SIZE_EXCEEDED_ERROR) {
      return Http2ErrorCode::HTTP2_ERROR_ENHANCE_YOUR_CALM;
    }

    return Http2ErrorCode::HTTP2_ERROR_PROTOCOL_ERROR;
  }
  if (len_read) {
    *len_read = result;
  }

  MIMEFieldIter iter;
  unsigned int expected_pseudo_header_count = 4;
  unsigned int pseudo_header_count          = 0;

  if (is_trailing_header) {
    expected_pseudo_header_count = 0;
  }
  for (field = hdr->iter_get_first(&iter); field != nullptr; field = hdr->iter_get_next(&iter)) {
    value = field->name_get(&len);
    // Pseudo headers must appear before regular headers
    if (len && value[0] == ':') {
      ++pseudo_header_count;
      if (pseudo_header_count > expected_pseudo_header_count) {
        return Http2ErrorCode::HTTP2_ERROR_PROTOCOL_ERROR;
      }
    } else if (len <= 0) {
      return Http2ErrorCode::HTTP2_ERROR_PROTOCOL_ERROR;
    } else {
      if (pseudo_header_count != expected_pseudo_header_count) {
        return Http2ErrorCode::HTTP2_ERROR_PROTOCOL_ERROR;
      }
    }
    // Check whether header field name is lower case
    // This check should be here but it will fail because WKSs in MIMEField is old fashioned.
    // for (uint32_t i = 0; i < len; ++i) {
    //   if (ParseRules::is_upalpha(value[i])) {
    //     return Http2ErrorCode::HTTP2_ERROR_PROTOCOL_ERROR;
    //   }
    // }
  }

  // rfc7540,sec8.1.2.2: Any message containing connection-specific header
  // fields MUST be treated as malformed
  if (hdr->field_find(MIME_FIELD_CONNECTION, MIME_LEN_CONNECTION) != nullptr ||
      hdr->field_find(MIME_FIELD_KEEP_ALIVE, MIME_LEN_KEEP_ALIVE) != nullptr ||
      hdr->field_find(MIME_FIELD_PROXY_CONNECTION, MIME_LEN_PROXY_CONNECTION) != nullptr ||
      hdr->field_find(MIME_FIELD_TRANSFER_ENCODING, MIME_LEN_TRANSFER_ENCODING) != nullptr ||
      hdr->field_find(MIME_FIELD_UPGRADE, MIME_LEN_UPGRADE) != nullptr) {
    return Http2ErrorCode::HTTP2_ERROR_PROTOCOL_ERROR;
  }

  // :path pseudo header MUST NOT empty for http or https URIs
  field = hdr->field_find(HTTP2_VALUE_PATH, HTTP2_LEN_PATH);
  if (field) {
    field->value_get(&len);
    if (len == 0) {
      return Http2ErrorCode::HTTP2_ERROR_PROTOCOL_ERROR;
    }
  }

  // turn on that we have a trailer header
  const char trailer_name[] = "trailer";
  field                     = hdr->field_find(trailer_name, sizeof(trailer_name) - 1);
  if (field) {
    trailing_header = true;
  }

  // when The TE header field is received, it MUST NOT contain any
  // value other than "trailers".
  field = hdr->field_find(MIME_FIELD_TE, MIME_LEN_TE);
  if (field) {
    value = field->value_get(&len);
    if (!(len == 8 && memcmp(value, "trailers", 8) == 0)) {
      return Http2ErrorCode::HTTP2_ERROR_PROTOCOL_ERROR;
    }
  }

  if (!is_trailing_header) {
    // Check pseudo headers
    if (hdr->fields_count() >= 4) {
      if (hdr->field_find(HTTP2_VALUE_SCHEME, HTTP2_LEN_SCHEME) == nullptr ||
          hdr->field_find(HTTP2_VALUE_METHOD, HTTP2_LEN_METHOD) == nullptr ||
          hdr->field_find(HTTP2_VALUE_PATH, HTTP2_LEN_PATH) == nullptr ||
          hdr->field_find(HTTP2_VALUE_AUTHORITY, HTTP2_LEN_AUTHORITY) == nullptr ||
          hdr->field_find(HTTP2_VALUE_STATUS, HTTP2_LEN_STATUS) != nullptr) {
        // Decoded header field is invalid
        return Http2ErrorCode::HTTP2_ERROR_PROTOCOL_ERROR;
      }
    } else {
      // Pseudo headers is insufficient
      return Http2ErrorCode::HTTP2_ERROR_PROTOCOL_ERROR;
    }
  }

  return Http2ErrorCode::HTTP2_ERROR_NO_ERROR;
}

// Initialize this subsystem with librecords configs (for now)
uint32_t Http2::max_concurrent_streams_in  = 100;
uint32_t Http2::min_concurrent_streams_in  = 10;
uint32_t Http2::max_active_streams_in      = 0;
bool Http2::throttling                     = false;
uint32_t Http2::stream_priority_enabled    = 0;
uint32_t Http2::initial_window_size        = 1048576;
uint32_t Http2::max_frame_size             = 16384;
uint32_t Http2::header_table_size          = 4096;
uint32_t Http2::max_header_list_size       = 4294967295;
uint32_t Http2::accept_no_activity_timeout = 120;
uint32_t Http2::no_activity_timeout_in     = 120;
uint32_t Http2::active_timeout_in          = 0;
uint32_t Http2::push_diary_size            = 256;
uint32_t Http2::zombie_timeout_in          = 0;
float Http2::stream_error_rate_threshold   = 0.1;

void
Http2::init()
{
  REC_EstablishStaticConfigInt32U(max_concurrent_streams_in, "proxy.config.http2.max_concurrent_streams_in");
  REC_EstablishStaticConfigInt32U(min_concurrent_streams_in, "proxy.config.http2.min_concurrent_streams_in");
  REC_EstablishStaticConfigInt32U(max_active_streams_in, "proxy.config.http2.max_active_streams_in");
  REC_EstablishStaticConfigInt32U(stream_priority_enabled, "proxy.config.http2.stream_priority_enabled");
  REC_EstablishStaticConfigInt32U(initial_window_size, "proxy.config.http2.initial_window_size_in");
  REC_EstablishStaticConfigInt32U(max_frame_size, "proxy.config.http2.max_frame_size");
  REC_EstablishStaticConfigInt32U(header_table_size, "proxy.config.http2.header_table_size");
  REC_EstablishStaticConfigInt32U(max_header_list_size, "proxy.config.http2.max_header_list_size");
  REC_EstablishStaticConfigInt32U(accept_no_activity_timeout, "proxy.config.http2.accept_no_activity_timeout");
  REC_EstablishStaticConfigInt32U(no_activity_timeout_in, "proxy.config.http2.no_activity_timeout_in");
  REC_EstablishStaticConfigInt32U(active_timeout_in, "proxy.config.http2.active_timeout_in");
  REC_EstablishStaticConfigInt32U(push_diary_size, "proxy.config.http2.push_diary_size");
  REC_EstablishStaticConfigInt32U(zombie_timeout_in, "proxy.config.http2.zombie_debug_timeout_in");
  REC_EstablishStaticConfigFloat(stream_error_rate_threshold, "proxy.config.http2.stream_error_rate_threshold");

  // If any settings is broken, ATS should not start
  ink_release_assert(http2_settings_parameter_is_valid({HTTP2_SETTINGS_MAX_CONCURRENT_STREAMS, max_concurrent_streams_in}));
  ink_release_assert(http2_settings_parameter_is_valid({HTTP2_SETTINGS_MAX_CONCURRENT_STREAMS, min_concurrent_streams_in}));
  ink_release_assert(http2_settings_parameter_is_valid({HTTP2_SETTINGS_INITIAL_WINDOW_SIZE, initial_window_size}));
  ink_release_assert(http2_settings_parameter_is_valid({HTTP2_SETTINGS_MAX_FRAME_SIZE, max_frame_size}));
  ink_release_assert(http2_settings_parameter_is_valid({HTTP2_SETTINGS_HEADER_TABLE_SIZE, header_table_size}));
  ink_release_assert(http2_settings_parameter_is_valid({HTTP2_SETTINGS_MAX_HEADER_LIST_SIZE, max_header_list_size}));

#define HTTP2_CLEAR_DYN_STAT(x)          \
  do {                                   \
    RecSetRawStatSum(http2_rsb, x, 0);   \
    RecSetRawStatCount(http2_rsb, x, 0); \
  } while (0);

  // Setup statistics
  http2_rsb = RecAllocateRawStatBlock(static_cast<int>(HTTP2_N_STATS));
  RecRegisterRawStat(http2_rsb, RECT_PROCESS, HTTP2_STAT_CURRENT_CLIENT_CONNECTION_NAME, RECD_INT, RECP_NON_PERSISTENT,
                     static_cast<int>(HTTP2_STAT_CURRENT_CLIENT_SESSION_COUNT), RecRawStatSyncSum);
  HTTP2_CLEAR_DYN_STAT(HTTP2_STAT_CURRENT_CLIENT_SESSION_COUNT);
  RecRegisterRawStat(http2_rsb, RECT_PROCESS, HTTP2_STAT_CURRENT_ACTIVE_CLIENT_CONNECTION_NAME, RECD_INT, RECP_NON_PERSISTENT,
                     static_cast<int>(HTTP2_STAT_CURRENT_ACTIVE_CLIENT_CONNECTION_COUNT), RecRawStatSyncSum);
  HTTP2_CLEAR_DYN_STAT(HTTP2_STAT_CURRENT_ACTIVE_CLIENT_CONNECTION_COUNT);
  RecRegisterRawStat(http2_rsb, RECT_PROCESS, HTTP2_STAT_CURRENT_CLIENT_STREAM_NAME, RECD_INT, RECP_NON_PERSISTENT,
                     static_cast<int>(HTTP2_STAT_CURRENT_CLIENT_STREAM_COUNT), RecRawStatSyncSum);
  HTTP2_CLEAR_DYN_STAT(HTTP2_STAT_CURRENT_CLIENT_STREAM_COUNT);
  RecRegisterRawStat(http2_rsb, RECT_PROCESS, HTTP2_STAT_TOTAL_CLIENT_STREAM_NAME, RECD_INT, RECP_PERSISTENT,
                     static_cast<int>(HTTP2_STAT_TOTAL_CLIENT_STREAM_COUNT), RecRawStatSyncCount);
  RecRegisterRawStat(http2_rsb, RECT_PROCESS, HTTP2_STAT_TOTAL_TRANSACTIONS_TIME_NAME, RECD_INT, RECP_PERSISTENT,
                     static_cast<int>(HTTP2_STAT_TOTAL_TRANSACTIONS_TIME), RecRawStatSyncSum);
  RecRegisterRawStat(http2_rsb, RECT_PROCESS, HTTP2_STAT_TOTAL_CLIENT_CONNECTION_NAME, RECD_INT, RECP_PERSISTENT,
                     static_cast<int>(HTTP2_STAT_TOTAL_CLIENT_CONNECTION_COUNT), RecRawStatSyncSum);
  RecRegisterRawStat(http2_rsb, RECT_PROCESS, HTTP2_STAT_CONNECTION_ERRORS_NAME, RECD_INT, RECP_PERSISTENT,
                     static_cast<int>(HTTP2_STAT_CONNECTION_ERRORS_COUNT), RecRawStatSyncSum);
  RecRegisterRawStat(http2_rsb, RECT_PROCESS, HTTP2_STAT_STREAM_ERRORS_NAME, RECD_INT, RECP_PERSISTENT,
                     static_cast<int>(HTTP2_STAT_STREAM_ERRORS_COUNT), RecRawStatSyncSum);
  RecRegisterRawStat(http2_rsb, RECT_PROCESS, HTTP2_STAT_SESSION_DIE_DEFAULT_NAME, RECD_INT, RECP_PERSISTENT,
                     static_cast<int>(HTTP2_STAT_SESSION_DIE_DEFAULT), RecRawStatSyncSum);
  RecRegisterRawStat(http2_rsb, RECT_PROCESS, HTTP2_STAT_SESSION_DIE_OTHER_NAME, RECD_INT, RECP_PERSISTENT,
                     static_cast<int>(HTTP2_STAT_SESSION_DIE_OTHER), RecRawStatSyncSum);
  RecRegisterRawStat(http2_rsb, RECT_PROCESS, HTTP2_STAT_SESSION_DIE_EOS_NAME, RECD_INT, RECP_PERSISTENT,
                     static_cast<int>(HTTP2_STAT_SESSION_DIE_EOS), RecRawStatSyncSum);
  RecRegisterRawStat(http2_rsb, RECT_PROCESS, HTTP2_STAT_SESSION_DIE_ACTIVE_NAME, RECD_INT, RECP_PERSISTENT,
                     static_cast<int>(HTTP2_STAT_SESSION_DIE_ACTIVE), RecRawStatSyncSum);
  RecRegisterRawStat(http2_rsb, RECT_PROCESS, HTTP2_STAT_SESSION_DIE_INACTIVE_NAME, RECD_INT, RECP_PERSISTENT,
                     static_cast<int>(HTTP2_STAT_SESSION_DIE_INACTIVE), RecRawStatSyncSum);
  RecRegisterRawStat(http2_rsb, RECT_PROCESS, HTTP2_STAT_SESSION_DIE_ERROR_NAME, RECD_INT, RECP_PERSISTENT,
                     static_cast<int>(HTTP2_STAT_SESSION_DIE_ERROR), RecRawStatSyncSum);
  RecRegisterRawStat(http2_rsb, RECT_PROCESS, HTTP2_STAT_SESSION_DIE_HIGH_ERROR_RATE_NAME, RECD_INT, RECP_PERSISTENT,
                     static_cast<int>(HTTP2_STAT_SESSION_DIE_HIGH_ERROR_RATE), RecRawStatSyncSum);
}

#if TS_HAS_TESTS

void forceLinkRegressionHPACK();
void
forceLinkRegressionHPACKCaller()
{
  forceLinkRegressionHPACK();
}

#include "tscore/TestBox.h"

/***********************************************************************************
 *                                                                                 *
 *                       Regression test for HTTP/2                                *
 *                                                                                 *
 ***********************************************************************************/

const static struct {
  uint8_t ftype;
  uint8_t fflags;
  bool valid;
} http2_frame_flags_test_case[] = {{HTTP2_FRAME_TYPE_DATA, 0x00, true},
                                   {HTTP2_FRAME_TYPE_DATA, 0x01, true},
                                   {HTTP2_FRAME_TYPE_DATA, 0x02, false},
                                   {HTTP2_FRAME_TYPE_DATA, 0x04, false},
                                   {HTTP2_FRAME_TYPE_DATA, 0x08, true},
                                   {HTTP2_FRAME_TYPE_DATA, 0x10, false},
                                   {HTTP2_FRAME_TYPE_DATA, 0x20, false},
                                   {HTTP2_FRAME_TYPE_DATA, 0x40, false},
                                   {HTTP2_FRAME_TYPE_DATA, 0x80, false},
                                   {HTTP2_FRAME_TYPE_HEADERS, 0x00, true},
                                   {HTTP2_FRAME_TYPE_HEADERS, 0x01, true},
                                   {HTTP2_FRAME_TYPE_HEADERS, 0x02, false},
                                   {HTTP2_FRAME_TYPE_HEADERS, 0x04, true},
                                   {HTTP2_FRAME_TYPE_HEADERS, 0x08, true},
                                   {HTTP2_FRAME_TYPE_HEADERS, 0x10, false},
                                   {HTTP2_FRAME_TYPE_HEADERS, 0x20, true},
                                   {HTTP2_FRAME_TYPE_HEADERS, 0x40, false},
                                   {HTTP2_FRAME_TYPE_HEADERS, 0x80, false},
                                   {HTTP2_FRAME_TYPE_PRIORITY, 0x00, true},
                                   {HTTP2_FRAME_TYPE_PRIORITY, 0x01, false},
                                   {HTTP2_FRAME_TYPE_PRIORITY, 0x02, false},
                                   {HTTP2_FRAME_TYPE_PRIORITY, 0x04, false},
                                   {HTTP2_FRAME_TYPE_PRIORITY, 0x08, false},
                                   {HTTP2_FRAME_TYPE_PRIORITY, 0x10, false},
                                   {HTTP2_FRAME_TYPE_PRIORITY, 0x20, false},
                                   {HTTP2_FRAME_TYPE_PRIORITY, 0x40, false},
                                   {HTTP2_FRAME_TYPE_PRIORITY, 0x80, false},
                                   {HTTP2_FRAME_TYPE_RST_STREAM, 0x00, true},
                                   {HTTP2_FRAME_TYPE_RST_STREAM, 0x01, false},
                                   {HTTP2_FRAME_TYPE_RST_STREAM, 0x02, false},
                                   {HTTP2_FRAME_TYPE_RST_STREAM, 0x04, false},
                                   {HTTP2_FRAME_TYPE_RST_STREAM, 0x08, false},
                                   {HTTP2_FRAME_TYPE_RST_STREAM, 0x10, false},
                                   {HTTP2_FRAME_TYPE_RST_STREAM, 0x20, false},
                                   {HTTP2_FRAME_TYPE_RST_STREAM, 0x40, false},
                                   {HTTP2_FRAME_TYPE_RST_STREAM, 0x80, false},
                                   {HTTP2_FRAME_TYPE_SETTINGS, 0x00, true},
                                   {HTTP2_FRAME_TYPE_SETTINGS, 0x01, true},
                                   {HTTP2_FRAME_TYPE_SETTINGS, 0x02, false},
                                   {HTTP2_FRAME_TYPE_SETTINGS, 0x04, false},
                                   {HTTP2_FRAME_TYPE_SETTINGS, 0x08, false},
                                   {HTTP2_FRAME_TYPE_SETTINGS, 0x10, false},
                                   {HTTP2_FRAME_TYPE_SETTINGS, 0x20, false},
                                   {HTTP2_FRAME_TYPE_SETTINGS, 0x40, false},
                                   {HTTP2_FRAME_TYPE_SETTINGS, 0x80, false},
                                   {HTTP2_FRAME_TYPE_PUSH_PROMISE, 0x00, true},
                                   {HTTP2_FRAME_TYPE_PUSH_PROMISE, 0x01, false},
                                   {HTTP2_FRAME_TYPE_PUSH_PROMISE, 0x02, false},
                                   {HTTP2_FRAME_TYPE_PUSH_PROMISE, 0x04, true},
                                   {HTTP2_FRAME_TYPE_PUSH_PROMISE, 0x08, true},
                                   {HTTP2_FRAME_TYPE_PUSH_PROMISE, 0x10, false},
                                   {HTTP2_FRAME_TYPE_PUSH_PROMISE, 0x20, false},
                                   {HTTP2_FRAME_TYPE_PUSH_PROMISE, 0x40, false},
                                   {HTTP2_FRAME_TYPE_PUSH_PROMISE, 0x80, false},
                                   {HTTP2_FRAME_TYPE_PING, 0x00, true},
                                   {HTTP2_FRAME_TYPE_PING, 0x01, true},
                                   {HTTP2_FRAME_TYPE_PING, 0x02, false},
                                   {HTTP2_FRAME_TYPE_PING, 0x04, false},
                                   {HTTP2_FRAME_TYPE_PING, 0x08, false},
                                   {HTTP2_FRAME_TYPE_PING, 0x10, false},
                                   {HTTP2_FRAME_TYPE_PING, 0x20, false},
                                   {HTTP2_FRAME_TYPE_PING, 0x40, false},
                                   {HTTP2_FRAME_TYPE_PING, 0x80, false},
                                   {HTTP2_FRAME_TYPE_GOAWAY, 0x00, true},
                                   {HTTP2_FRAME_TYPE_GOAWAY, 0x01, false},
                                   {HTTP2_FRAME_TYPE_GOAWAY, 0x02, false},
                                   {HTTP2_FRAME_TYPE_GOAWAY, 0x04, false},
                                   {HTTP2_FRAME_TYPE_GOAWAY, 0x08, false},
                                   {HTTP2_FRAME_TYPE_GOAWAY, 0x10, false},
                                   {HTTP2_FRAME_TYPE_GOAWAY, 0x20, false},
                                   {HTTP2_FRAME_TYPE_GOAWAY, 0x40, false},
                                   {HTTP2_FRAME_TYPE_GOAWAY, 0x80, false},
                                   {HTTP2_FRAME_TYPE_WINDOW_UPDATE, 0x00, true},
                                   {HTTP2_FRAME_TYPE_WINDOW_UPDATE, 0x01, false},
                                   {HTTP2_FRAME_TYPE_WINDOW_UPDATE, 0x02, false},
                                   {HTTP2_FRAME_TYPE_WINDOW_UPDATE, 0x04, false},
                                   {HTTP2_FRAME_TYPE_WINDOW_UPDATE, 0x08, false},
                                   {HTTP2_FRAME_TYPE_WINDOW_UPDATE, 0x10, false},
                                   {HTTP2_FRAME_TYPE_WINDOW_UPDATE, 0x20, false},
                                   {HTTP2_FRAME_TYPE_WINDOW_UPDATE, 0x40, false},
                                   {HTTP2_FRAME_TYPE_WINDOW_UPDATE, 0x80, false},
                                   {HTTP2_FRAME_TYPE_CONTINUATION, 0x00, true},
                                   {HTTP2_FRAME_TYPE_CONTINUATION, 0x01, false},
                                   {HTTP2_FRAME_TYPE_CONTINUATION, 0x02, false},
                                   {HTTP2_FRAME_TYPE_CONTINUATION, 0x04, true},
                                   {HTTP2_FRAME_TYPE_CONTINUATION, 0x08, false},
                                   {HTTP2_FRAME_TYPE_CONTINUATION, 0x10, false},
                                   {HTTP2_FRAME_TYPE_CONTINUATION, 0x20, false},
                                   {HTTP2_FRAME_TYPE_CONTINUATION, 0x40, false},
                                   {HTTP2_FRAME_TYPE_CONTINUATION, 0x80, false},
                                   {HTTP2_FRAME_TYPE_MAX, 0x00, true},
                                   {HTTP2_FRAME_TYPE_MAX, 0x01, true},
                                   {HTTP2_FRAME_TYPE_MAX, 0x02, true},
                                   {HTTP2_FRAME_TYPE_MAX, 0x04, true},
                                   {HTTP2_FRAME_TYPE_MAX, 0x08, true},
                                   {HTTP2_FRAME_TYPE_MAX, 0x10, true},
                                   {HTTP2_FRAME_TYPE_MAX, 0x20, true},
                                   {HTTP2_FRAME_TYPE_MAX, 0x40, true},
                                   {HTTP2_FRAME_TYPE_MAX, 0x80, true}};

static const uint8_t HTTP2_FRAME_FLAGS_MASKS[HTTP2_FRAME_TYPE_MAX] = {
  HTTP2_FLAGS_DATA_MASK,          HTTP2_FLAGS_HEADERS_MASK,      HTTP2_FLAGS_PRIORITY_MASK, HTTP2_FLAGS_RST_STREAM_MASK,
  HTTP2_FLAGS_SETTINGS_MASK,      HTTP2_FLAGS_PUSH_PROMISE_MASK, HTTP2_FLAGS_PING_MASK,     HTTP2_FLAGS_GOAWAY_MASK,
  HTTP2_FLAGS_WINDOW_UPDATE_MASK, HTTP2_FLAGS_CONTINUATION_MASK,
};

REGRESSION_TEST(HTTP2_FRAME_FLAGS)(RegressionTest *t, int, int *pstatus)
{
  TestBox box(t, pstatus);
  box = REGRESSION_TEST_PASSED;

  for (auto i : http2_frame_flags_test_case) {
    box.check((i.ftype >= HTTP2_FRAME_TYPE_MAX || (i.fflags & ~HTTP2_FRAME_FLAGS_MASKS[i.ftype]) == 0) == i.valid,
              "Validation of frame flags (type: %d, flags: %d) are expected %d, but not", i.ftype, i.fflags, i.valid);
  }
}

#endif /* TS_HAS_TESTS */<|MERGE_RESOLUTION|>--- conflicted
+++ resolved
@@ -481,7 +481,6 @@
     headers->field_delete(HTTP2_VALUE_AUTHORITY, HTTP2_LEN_AUTHORITY);
     headers->field_delete(HTTP2_VALUE_PATH, HTTP2_LEN_PATH);
   } else {
-<<<<<<< HEAD
     // Set HTTP Version 1.1
     int32_t version = HTTP_VERSION(1, 1);
     http_hdr_version_set(headers->m_http, version);
@@ -490,8 +489,6 @@
     int status_len;
     const char *status;
 
-=======
->>>>>>> f32fc32c
     if ((field = headers->field_find(HTTP2_VALUE_STATUS, HTTP2_LEN_STATUS)) != nullptr) {
       int status_len;
       const char *status = field->value_get(&status_len);
