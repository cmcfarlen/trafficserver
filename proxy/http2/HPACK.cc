/** @file

  [RFC 7541] HPACK: Header Compression for HTTP/2

  @section license License

  Licensed to the Apache Software Foundation (ASF) under one
  or more contributor license agreements.  See the NOTICE file
  distributed with this work for additional information
  regarding copyright ownership.  The ASF licenses this file
  to you under the Apache License, Version 2.0 (the
  "License"); you may not use this file except in compliance
  with the License.  You may obtain a copy of the License at

      http://www.apache.org/licenses/LICENSE-2.0

  Unless required by applicable law or agreed to in writing, software
  distributed under the License is distributed on an "AS IS" BASIS,
  WITHOUT WARRANTIES OR CONDITIONS OF ANY KIND, either express or implied.
  See the License for the specific language governing permissions and
  limitations under the License.
 */

#include "HPACK.h"
#include "HuffmanCodec.h"

// [RFC 7541] 4.1. Calculating Table Size
// The size of an entry is the sum of its name's length in octets (as defined in Section 5.2),
// its value's length in octets, and 32.
const static unsigned ADDITIONAL_OCTETS = 32;

typedef enum {
  TS_HPACK_STATIC_TABLE_0 = 0,
  TS_HPACK_STATIC_TABLE_AUTHORITY,
  TS_HPACK_STATIC_TABLE_METHOD_GET,
  TS_HPACK_STATIC_TABLE_METHOD_POST,
  TS_HPACK_STATIC_TABLE_PATH_ROOT,
  TS_HPACK_STATIC_TABLE_PATH_INDEX,
  TS_HPACK_STATIC_TABLE_SCHEME_HTTP,
  TS_HPACK_STATIC_TABLE_SCHEME_HTTPS,
  TS_HPACK_STATIC_TABLE_STATUS_200,
  TS_HPACK_STATIC_TABLE_STATUS_204,
  TS_HPACK_STATIC_TABLE_STATUS_206,
  TS_HPACK_STATIC_TABLE_STATUS_304,
  TS_HPACK_STATIC_TABLE_STATUS_400,
  TS_HPACK_STATIC_TABLE_STATUS_404,
  TS_HPACK_STATIC_TABLE_STATUS_500,
  TS_HPACK_STATIC_TABLE_ACCEPT_CHARSET,
  TS_HPACK_STATIC_TABLE_ACCEPT_ENCODING,
  TS_HPACK_STATIC_TABLE_ACCEPT_LANGUAGE,
  TS_HPACK_STATIC_TABLE_ACCEPT_RANGES,
  TS_HPACK_STATIC_TABLE_ACCEPT,
  TS_HPACK_STATIC_TABLE_ACCESS_CONTROL_ALLOW_ORIGIN,
  TS_HPACK_STATIC_TABLE_AGE,
  TS_HPACK_STATIC_TABLE_ALLOW,
  TS_HPACK_STATIC_TABLE_AUTHORIZATION,
  TS_HPACK_STATIC_TABLE_CACHE_CONTROL,
  TS_HPACK_STATIC_TABLE_CONTENT_DISPOSITION,
  TS_HPACK_STATIC_TABLE_CONTENT_ENCODING,
  TS_HPACK_STATIC_TABLE_CONTENT_LANGUAGE,
  TS_HPACK_STATIC_TABLE_CONTENT_LENGTH,
  TS_HPACK_STATIC_TABLE_CONTENT_LOCATION,
  TS_HPACK_STATIC_TABLE_CONTENT_RANGE,
  TS_HPACK_STATIC_TABLE_CONTENT_TYPE,
  TS_HPACK_STATIC_TABLE_COOKIE,
  TS_HPACK_STATIC_TABLE_DATE,
  TS_HPACK_STATIC_TABLE_ETAG,
  TS_HPACK_STATIC_TABLE_EXPECT,
  TS_HPACK_STATIC_TABLE_EXPIRES,
  TS_HPACK_STATIC_TABLE_FROM,
  TS_HPACK_STATIC_TABLE_HOST,
  TS_HPACK_STATIC_TABLE_IF_MATCH,
  TS_HPACK_STATIC_TABLE_IF_MODIFIED_SINCE,
  TS_HPACK_STATIC_TABLE_IF_NONE_MATCH,
  TS_HPACK_STATIC_TABLE_IF_RANGE,
  TS_HPACK_STATIC_TABLE_IF_UNMODIFIED_SINCE,
  TS_HPACK_STATIC_TABLE_LAST_MODIFIED,
  TS_HPACK_STATIC_TABLE_LINK,
  TS_HPACK_STATIC_TABLE_LOCATION,
  TS_HPACK_STATIC_TABLE_MAX_FORWARDS,
  TS_HPACK_STATIC_TABLE_PROXY_AUTHENTICATE,
  TS_HPACK_STATIC_TABLE_PROXY_AUTHORIZATION,
  TS_HPACK_STATIC_TABLE_RANGE,
  TS_HPACK_STATIC_TABLE_REFERER,
  TS_HPACK_STATIC_TABLE_REFRESH,
  TS_HPACK_STATIC_TABLE_RETRY_AFTER,
  TS_HPACK_STATIC_TABLE_SERVER,
  TS_HPACK_STATIC_TABLE_SET_COOKIE,
  TS_HPACK_STATIC_TABLE_STRICT_TRANSPORT_SECURITY,
  TS_HPACK_STATIC_TABLE_TRANSFER_ENCODING,
  TS_HPACK_STATIC_TABLE_USER_AGENT,
  TS_HPACK_STATIC_TABLE_VARY,
  TS_HPACK_STATIC_TABLE_VIA,
  TS_HPACK_STATIC_TABLE_WWW_AUTHENTICATE,
  TS_HPACK_STATIC_TABLE_ENTRY_NUM
} TS_HPACK_STATIC_TABLE_ENTRY;

struct StaticTable {
  StaticTable(const char *n, const char *v) : name(n), value(v), name_size(strlen(name)), value_size(strlen(value)) {}
  const char *name;
  const char *value;
  const int name_size;
  const int value_size;
};

static const StaticTable STATIC_TABLE[] = {{"", ""},
                                           {":authority", ""},
                                           {":method", "GET"},
                                           {":method", "POST"},
                                           {":path", "/"},
                                           {":path", "/index.html"},
                                           {":scheme", "http"},
                                           {":scheme", "https"},
                                           {":status", "200"},
                                           {":status", "204"},
                                           {":status", "206"},
                                           {":status", "304"},
                                           {":status", "400"},
                                           {":status", "404"},
                                           {":status", "500"},
                                           {"accept-charset", ""},
                                           {"accept-encoding", "gzip, deflate"},
                                           {"accept-language", ""},
                                           {"accept-ranges", ""},
                                           {"accept", ""},
                                           {"access-control-allow-origin", ""},
                                           {"age", ""},
                                           {"allow", ""},
                                           {"authorization", ""},
                                           {"cache-control", ""},
                                           {"content-disposition", ""},
                                           {"content-encoding", ""},
                                           {"content-language", ""},
                                           {"content-length", ""},
                                           {"content-location", ""},
                                           {"content-range", ""},
                                           {"content-type", ""},
                                           {"cookie", ""},
                                           {"date", ""},
                                           {"etag", ""},
                                           {"expect", ""},
                                           {"expires", ""},
                                           {"from", ""},
                                           {"host", ""},
                                           {"if-match", ""},
                                           {"if-modified-since", ""},
                                           {"if-none-match", ""},
                                           {"if-range", ""},
                                           {"if-unmodified-since", ""},
                                           {"last-modified", ""},
                                           {"link", ""},
                                           {"location", ""},
                                           {"max-forwards", ""},
                                           {"proxy-authenticate", ""},
                                           {"proxy-authorization", ""},
                                           {"range", ""},
                                           {"referer", ""},
                                           {"refresh", ""},
                                           {"retry-after", ""},
                                           {"server", ""},
                                           {"set-cookie", ""},
                                           {"strict-transport-security", ""},
                                           {"transfer-encoding", ""},
                                           {"user-agent", ""},
                                           {"vary", ""},
                                           {"via", ""},
                                           {"www-authenticate", ""}};

/******************
 * Local functions
 ******************/
static inline bool
hpack_field_is_literal(HpackField ftype)
{
  return ftype == HpackField::INDEXED_LITERAL || ftype == HpackField::NOINDEX_LITERAL || ftype == HpackField::NEVERINDEX_LITERAL;
}

//
// The first byte of an HPACK field unambiguously tells us what
// kind of field it is. Field types are specified in the high 4 bits
// and all bits are defined, so there's no way to get an invalid field type.
//
HpackField
hpack_parse_field_type(uint8_t ftype)
{
  if (ftype & 0x80) {
    return HpackField::INDEX;
  }

  if (ftype & 0x40) {
    return HpackField::INDEXED_LITERAL;
  }

  if (ftype & 0x20) {
    return HpackField::TABLESIZE_UPDATE;
  }

  if (ftype & 0x10) {
    return HpackField::NEVERINDEX_LITERAL;
  }

  ink_assert((ftype & 0xf0) == 0x0);
  return HpackField::NOINDEX_LITERAL;
}

/************************
 * HpackIndexingTable
 ************************/
HpackLookupResult
HpackIndexingTable::lookup(const MIMEFieldWrapper &field) const
{
  int target_name_len = 0, target_value_len = 0;
  const char *target_name  = field.name_get(&target_name_len);
  const char *target_value = field.value_get(&target_value_len);
  return lookup(target_name, target_name_len, target_value, target_value_len);
}

HpackLookupResult
HpackIndexingTable::lookup(const char *name, int name_len, const char *value, int value_len) const
{
  HpackLookupResult result;
  const unsigned int entry_num = TS_HPACK_STATIC_TABLE_ENTRY_NUM + _dynamic_table->length();

  for (unsigned int index = 1; index < entry_num; ++index) {
    const char *table_name, *table_value;
    int table_name_len = 0, table_value_len = 0;

    if (index < TS_HPACK_STATIC_TABLE_ENTRY_NUM) {
      // static table
      table_name      = STATIC_TABLE[index].name;
      table_value     = STATIC_TABLE[index].value;
      table_name_len  = STATIC_TABLE[index].name_size;
      table_value_len = STATIC_TABLE[index].value_size;
    } else {
      // dynamic table
      const MIMEField *m_field = _dynamic_table->get_header_field(index - TS_HPACK_STATIC_TABLE_ENTRY_NUM);

      table_name  = m_field->name_get(&table_name_len);
      table_value = m_field->value_get(&table_value_len);
    }

    // Check whether name (and value) are matched
    if (ptr_len_casecmp(name, name_len, table_name, table_name_len) == 0) {
      if ((value_len == table_value_len) && (memcmp(value, table_value, value_len) == 0)) {
        result.index      = index;
        result.match_type = HpackMatch::EXACT;
        break;
      } else if (!result.index) {
        result.index      = index;
        result.match_type = HpackMatch::NAME;
      }
    }
  }
  if (result.match_type != HpackMatch::NONE) {
    if (result.index < TS_HPACK_STATIC_TABLE_ENTRY_NUM) {
      result.index_type = HpackIndex::STATIC;
    } else {
      result.index_type = HpackIndex::DYNAMIC;
    }
  }

  return result;
}

int
HpackIndexingTable::get_header_field(uint32_t index, MIMEFieldWrapper &field) const
{
  // Index Address Space starts at 1, so index == 0 is invalid.
  if (!index) {
    return HPACK_ERROR_COMPRESSION_ERROR;
  }

  if (index < TS_HPACK_STATIC_TABLE_ENTRY_NUM) {
    // static table
    field.name_set(STATIC_TABLE[index].name, STATIC_TABLE[index].name_size);
    field.value_set(STATIC_TABLE[index].value, STATIC_TABLE[index].value_size);
  } else if (index < TS_HPACK_STATIC_TABLE_ENTRY_NUM + _dynamic_table->length()) {
    // dynamic table
    const MIMEField *m_field = _dynamic_table->get_header_field(index - TS_HPACK_STATIC_TABLE_ENTRY_NUM);

    int name_len, value_len;
    const char *name  = m_field->name_get(&name_len);
    const char *value = m_field->value_get(&value_len);

    field.name_set(name, name_len);
    field.value_set(value, value_len);
  } else {
    // [RFC 7541] 2.3.3. Index Address Space
    // Indices strictly greater than the sum of the lengths of both tables
    // MUST be treated as a decoding error.
    return HPACK_ERROR_COMPRESSION_ERROR;
  }

  return 0;
}

void
HpackIndexingTable::add_header_field(const MIMEField *field)
{
  _dynamic_table->add_header_field(field);
}

uint32_t
HpackIndexingTable::maximum_size() const
{
  return _dynamic_table->maximum_size();
}

uint32_t
HpackIndexingTable::size() const
{
  return _dynamic_table->size();
}

bool
HpackIndexingTable::update_maximum_size(uint32_t new_size)
{
  return _dynamic_table->update_maximum_size(new_size);
}

const MIMEField *
HpackDynamicTable::get_header_field(uint32_t index) const
{
  return _headers.at(index);
}

void
HpackDynamicTable::add_header_field(const MIMEField *field)
{
  int name_len, value_len;
  const char *name     = field->name_get(&name_len);
  const char *value    = field->value_get(&value_len);
  uint32_t header_size = ADDITIONAL_OCTETS + name_len + value_len;

  if (header_size > _maximum_size) {
    // [RFC 7541] 4.4. Entry Eviction When Adding New Entries
    // It is not an error to attempt to add an entry that is larger than
    // the maximum size; an attempt to add an entry larger than the entire
    // table causes the table to be emptied of all existing entries.
    _headers.clear();
    _mhdr->fields_clear();
    _current_size = 0;
  } else {
    _current_size += header_size;
    while (_current_size > _maximum_size) {
      int last_name_len, last_value_len;
      MIMEField *last_field = _headers.back();

      last_field->name_get(&last_name_len);
      last_field->value_get(&last_value_len);
      _current_size -= ADDITIONAL_OCTETS + last_name_len + last_value_len;

      _headers.erase(_headers.begin() + _headers.size() - 1);
      _mhdr->field_delete(last_field, false);
    }

    MIMEField *new_field = _mhdr->field_create(name, name_len);
    new_field->value_set(_mhdr->m_heap, _mhdr->m_mime, value, value_len);
    _mhdr->field_attach(new_field);
    // XXX Because entire Vec instance is copied, Its too expensive!
    _headers.insert(_headers.begin(), new_field);
  }
}

uint32_t
HpackDynamicTable::maximum_size() const
{
  return _maximum_size;
}

uint32_t
HpackDynamicTable::size() const
{
  return _current_size;
}

//
// [RFC 7541] 4.3. Entry Eviction when Header Table Size Changes
//
// Whenever the maximum size for the header table is reduced, entries
// are evicted from the end of the header table until the size of the
// header table is less than or equal to the maximum size.
//
bool
HpackDynamicTable::update_maximum_size(uint32_t new_size)
{
  while (_current_size > new_size) {
    if (_headers.size() == 0) {
      return false;
    }
    int last_name_len, last_value_len;
    MIMEField *last_field = _headers.back();

    last_field->name_get(&last_name_len);
    last_field->value_get(&last_value_len);
    _current_size -= ADDITIONAL_OCTETS + last_name_len + last_value_len;

    _headers.erase(_headers.begin() + _headers.size() - 1);
    _mhdr->field_delete(last_field, false);
  }

  _maximum_size = new_size;
  return true;
}

uint32_t
HpackDynamicTable::length() const
{
  return _headers.size();
}

<<<<<<< HEAD
=======
//
// [RFC 7541] 5.1. Integer representation
//
int64_t
encode_integer(uint8_t *buf_start, const uint8_t *buf_end, uint32_t value, uint8_t n)
{
  if (buf_start >= buf_end) {
    return -1;
  }

  uint8_t *p = buf_start;

  if (value < (static_cast<uint32_t>(1 << n) - 1)) {
    *(p++) = value;
  } else {
    *(p++) = (1 << n) - 1;
    value -= (1 << n) - 1;
    while (value >= 128) {
      if (p >= buf_end) {
        return -1;
      }
      *(p++) = (value & 0x7F) | 0x80;
      value  = value >> 7;
    }
    if (p + 1 >= buf_end) {
      return -1;
    }
    *(p++) = value;
  }
  return p - buf_start;
}

int64_t
encode_string(uint8_t *buf_start, const uint8_t *buf_end, const char *value, size_t value_len)
{
  uint8_t *p       = buf_start;
  bool use_huffman = true;
  char *data       = nullptr;
  int64_t data_len = 0;

  // TODO Choose whether to use Huffman encoding wisely
  // cppcheck-suppress knownConditionTrueFalse; leaving "use_huffman" for wise huffman usage in the future
  if (use_huffman && value_len) {
    data = static_cast<char *>(ats_malloc(value_len * 4));
    if (data == nullptr) {
      return -1;
    }
    data_len = huffman_encode(reinterpret_cast<uint8_t *>(data), reinterpret_cast<const uint8_t *>(value), value_len);
  }

  // Length
  const int64_t len = encode_integer(p, buf_end, data_len, 7);
  if (len == -1) {
    if (use_huffman) {
      ats_free(data);
    }

    return -1;
  }

  if (use_huffman) {
    *p |= 0x80;
  }
  p += len;

  if (buf_end < p || buf_end - p < data_len) {
    if (use_huffman) {
      ats_free(data);
    }

    return -1;
  }

  // Value
  if (data_len) {
    memcpy(p, data, data_len);
    p += data_len;
  }

  if (use_huffman) {
    ats_free(data);
  }

  return p - buf_start;
}

>>>>>>> f32fc32c
int64_t
encode_indexed_header_field(uint8_t *buf_start, const uint8_t *buf_end, uint32_t index)
{
  if (buf_start >= buf_end) {
    return -1;
  }

  uint8_t *p = buf_start;

  // Index
  const int64_t len = xpack_encode_integer(p, buf_end, index, 7);
  if (len == -1) {
    return -1;
  }

  // Representation type
  if (p + 1 >= buf_end) {
    return -1;
  }

  *p |= 0x80;
  p += len;

  Debug("hpack_encode", "Encoded field: %d", index);
  return p - buf_start;
}

int64_t
encode_literal_header_field_with_indexed_name(uint8_t *buf_start, const uint8_t *buf_end, const MIMEFieldWrapper &header,
                                              uint32_t index, HpackIndexingTable &indexing_table, HpackField type)
{
  uint8_t *p = buf_start;
  int64_t len;
  uint8_t prefix = 0, flag = 0;

  ink_assert(hpack_field_is_literal(type));

  switch (type) {
  case HpackField::INDEXED_LITERAL:
    indexing_table.add_header_field(header.field_get());
    prefix = 6;
    flag   = 0x40;
    break;
  case HpackField::NOINDEX_LITERAL:
    prefix = 4;
    flag   = 0x00;
    break;
  case HpackField::NEVERINDEX_LITERAL:
    prefix = 4;
    flag   = 0x10;
    break;
  default:
    return -1;
  }

  // Index
  *p  = 0;
  len = xpack_encode_integer(p, buf_end, index, prefix);
  if (len == -1) {
    return -1;
  }

  // Representation type
  if (p + 1 >= buf_end) {
    return -1;
  }
  *p |= flag;
  p += len;

  // Value String
  int value_len;
  const char *value = header.value_get(&value_len);
  len               = xpack_encode_string(p, buf_end, value, value_len);
  if (len == -1) {
    return -1;
  }
  p += len;

  Debug("hpack_encode", "Encoded field: %d: %.*s", index, value_len, value);
  return p - buf_start;
}

int64_t
encode_literal_header_field_with_new_name(uint8_t *buf_start, const uint8_t *buf_end, const MIMEFieldWrapper &header,
                                          HpackIndexingTable &indexing_table, HpackField type)
{
  uint8_t *p = buf_start;
  int64_t len;
  uint8_t flag = 0;

  ink_assert(hpack_field_is_literal(type));

  switch (type) {
  case HpackField::INDEXED_LITERAL:
    indexing_table.add_header_field(header.field_get());
    flag = 0x40;
    break;
  case HpackField::NOINDEX_LITERAL:
    flag = 0x00;
    break;
  case HpackField::NEVERINDEX_LITERAL:
    flag = 0x10;
    break;
  default:
    return -1;
  }
  if (p + 1 >= buf_end) {
    return -1;
  }
  *(p++) = flag;

  // Convert field name to lower case to follow HTTP2 spec.
  // This conversion is needed because WKSs in MIMEFields is old fashioned
  Arena arena;
  int name_len;
  const char *name = header.name_get(&name_len);
  char *lower_name = arena.str_store(name, name_len);
  for (int i = 0; i < name_len; i++) {
    lower_name[i] = ParseRules::ink_tolower(lower_name[i]);
  }

  // Name String
  len = xpack_encode_string(p, buf_end, lower_name, name_len);
  if (len == -1) {
    return -1;
  }
  p += len;

  // Value String
  int value_len;
  const char *value = header.value_get(&value_len);
  len               = xpack_encode_string(p, buf_end, value, value_len);
  if (len == -1) {
    return -1;
  }

  p += len;

  Debug("hpack_encode", "Encoded field: %.*s: %.*s", name_len, name, value_len, value);
  return p - buf_start;
}

int64_t
encode_dynamic_table_size_update(uint8_t *buf_start, const uint8_t *buf_end, uint32_t size)
{
  buf_start[0]      = 0x20;
  const int64_t len = xpack_encode_integer(buf_start, buf_end, size, 5);
  if (len == -1) {
    return -1;
  }

  return len;
}

//
// [RFC 7541] 6.1. Indexed Header Field Representation
//
int64_t
decode_indexed_header_field(MIMEFieldWrapper &header, const uint8_t *buf_start, const uint8_t *buf_end,
                            HpackIndexingTable &indexing_table)
{
  uint64_t index = 0;
  int64_t len    = 0;

  len = xpack_decode_integer(index, buf_start, buf_end, 7);
  if (len == XPACK_ERROR_COMPRESSION_ERROR) {
    return HPACK_ERROR_COMPRESSION_ERROR;
  }

  if (indexing_table.get_header_field(index, header) == HPACK_ERROR_COMPRESSION_ERROR) {
    return HPACK_ERROR_COMPRESSION_ERROR;
  }

  if (is_debug_tag_set("hpack_decode")) {
    int decoded_name_len;
    const char *decoded_name = header.name_get(&decoded_name_len);
    int decoded_value_len;
    const char *decoded_value = header.value_get(&decoded_value_len);

    Arena arena;
    Debug("hpack_decode", "Decoded field: %s: %s", arena.str_store(decoded_name, decoded_name_len),
          arena.str_store(decoded_value, decoded_value_len));
  }

  return len;
}

//
// [RFC 7541] 6.2. Literal Header Field Representation
// Decode Literal Header Field Representation based on HpackFieldType
//
int64_t
decode_literal_header_field(MIMEFieldWrapper &header, const uint8_t *buf_start, const uint8_t *buf_end,
                            HpackIndexingTable &indexing_table)
{
  const uint8_t *p         = buf_start;
  bool isIncremental       = false;
  uint64_t index           = 0;
  int64_t len              = 0;
  HpackField ftype         = hpack_parse_field_type(*p);
  bool has_http2_violation = false;

  if (ftype == HpackField::INDEXED_LITERAL) {
    len           = xpack_decode_integer(index, p, buf_end, 6);
    isIncremental = true;
  } else if (ftype == HpackField::NEVERINDEX_LITERAL) {
    len = xpack_decode_integer(index, p, buf_end, 4);
  } else {
    ink_assert(ftype == HpackField::NOINDEX_LITERAL);
    len = xpack_decode_integer(index, p, buf_end, 4);
  }

  if (len == XPACK_ERROR_COMPRESSION_ERROR) {
    return HPACK_ERROR_COMPRESSION_ERROR;
  }

  p += len;

  Arena arena;

  // Decode header field name
  if (index) {
    indexing_table.get_header_field(index, header);
  } else {
    char *name_str        = nullptr;
    uint64_t name_str_len = 0;

    len = xpack_decode_string(arena, &name_str, name_str_len, p, buf_end);
    if (len == XPACK_ERROR_COMPRESSION_ERROR) {
      return HPACK_ERROR_COMPRESSION_ERROR;
    }

    // Check whether header field name is lower case
    // XXX This check shouldn't be here because this rule is not a part of HPACK but HTTP2.
    for (uint32_t i = 0; i < name_str_len; i++) {
      if (ParseRules::is_upalpha(name_str[i])) {
        has_http2_violation = true;
        break;
      }
    }

    p += len;
    header.name_set(name_str, name_str_len);
  }

  // Decode header field value
  char *value_str        = nullptr;
  uint64_t value_str_len = 0;

  len = xpack_decode_string(arena, &value_str, value_str_len, p, buf_end);
  if (len == XPACK_ERROR_COMPRESSION_ERROR) {
    return HPACK_ERROR_COMPRESSION_ERROR;
  }

  p += len;
  header.value_set(value_str, value_str_len);

  // Incremental Indexing adds header to header table as new entry
  if (isIncremental) {
    indexing_table.add_header_field(header.field_get());
  }

  // Print decoded header field
  if (is_debug_tag_set("hpack_decode")) {
    int decoded_name_len;
    const char *decoded_name = header.name_get(&decoded_name_len);
    int decoded_value_len;
    const char *decoded_value = header.value_get(&decoded_value_len);

    Debug("hpack_decode", "Decoded field: %s: %s", arena.str_store(decoded_name, decoded_name_len),
          arena.str_store(decoded_value, decoded_value_len));
  }

  if (has_http2_violation) {
    // XXX Need to return the length to continue decoding
    return -(p - buf_start);
  } else {
    return p - buf_start;
  }
}

//
// [RFC 7541] 6.3. Dynamic Table Size Update
//
int64_t
update_dynamic_table_size(const uint8_t *buf_start, const uint8_t *buf_end, HpackIndexingTable &indexing_table,
                          uint32_t maximum_table_size)
{
  if (buf_start == buf_end) {
    return HPACK_ERROR_COMPRESSION_ERROR;
  }

  // Update header table size if its required.
  uint64_t size = 0;
  int64_t len   = xpack_decode_integer(size, buf_start, buf_end, 5);
  if (len == XPACK_ERROR_COMPRESSION_ERROR) {
    return HPACK_ERROR_COMPRESSION_ERROR;
  }

  if (size > maximum_table_size) {
    return HPACK_ERROR_COMPRESSION_ERROR;
  }

  if (indexing_table.update_maximum_size(size) == false) {
    return HPACK_ERROR_COMPRESSION_ERROR;
  }

  return len;
}

int64_t
hpack_decode_header_block(HpackIndexingTable &indexing_table, HTTPHdr *hdr, const uint8_t *in_buf, const size_t in_buf_len,
                          uint32_t max_header_size, uint32_t maximum_table_size)
{
  const uint8_t *cursor           = in_buf;
  const uint8_t *const in_buf_end = in_buf + in_buf_len;
  HdrHeap *heap                   = hdr->m_heap;
  HTTPHdrImpl *hh                 = hdr->m_http;
  bool header_field_started       = false;
  bool has_http2_violation        = false;
  uint32_t total_header_size      = 0;

  while (cursor < in_buf_end) {
    int64_t read_bytes = 0;

    // decode a header field encoded by HPACK
    MIMEField *field = mime_field_create(heap, hh->m_fields_impl);
    MIMEFieldWrapper header(field, heap, hh->m_fields_impl);
    HpackField ftype = hpack_parse_field_type(*cursor);

    switch (ftype) {
    case HpackField::INDEX:
      read_bytes = decode_indexed_header_field(header, cursor, in_buf_end, indexing_table);
      if (read_bytes == HPACK_ERROR_COMPRESSION_ERROR) {
        return HPACK_ERROR_COMPRESSION_ERROR;
      }
      cursor += read_bytes;
      header_field_started = true;
      break;
    case HpackField::INDEXED_LITERAL:
    case HpackField::NOINDEX_LITERAL:
    case HpackField::NEVERINDEX_LITERAL:
      read_bytes = decode_literal_header_field(header, cursor, in_buf_end, indexing_table);
      if (read_bytes == HPACK_ERROR_COMPRESSION_ERROR) {
        return HPACK_ERROR_COMPRESSION_ERROR;
      }
      if (read_bytes < 0) {
        has_http2_violation = true;
        read_bytes          = -read_bytes;
      }
      cursor += read_bytes;
      header_field_started = true;
      break;
    case HpackField::TABLESIZE_UPDATE:
      if (header_field_started) {
        return HPACK_ERROR_COMPRESSION_ERROR;
      }
      read_bytes = update_dynamic_table_size(cursor, in_buf_end, indexing_table, maximum_table_size);
      if (read_bytes == HPACK_ERROR_COMPRESSION_ERROR) {
        return HPACK_ERROR_COMPRESSION_ERROR;
      }
      cursor += read_bytes;
      continue;
    }

    int name_len  = 0;
    int value_len = 0;

    field->name_get(&name_len);
    field->value_get(&value_len);
    total_header_size += name_len + value_len;

    if (total_header_size > max_header_size) {
      return HPACK_ERROR_SIZE_EXCEEDED_ERROR;
    }

    // Store to HdrHeap
    mime_hdr_field_attach(hh->m_fields_impl, field, 1, nullptr);
  }
  // Parsing all headers is done
  if (has_http2_violation) {
    return -(cursor - in_buf);
  } else {
    return cursor - in_buf;
  }
}

int64_t
hpack_encode_header_block(HpackIndexingTable &indexing_table, uint8_t *out_buf, const size_t out_buf_len, HTTPHdr *hdr,
                          int32_t maximum_table_size)
{
  uint8_t *cursor                  = out_buf;
  const uint8_t *const out_buf_end = out_buf + out_buf_len;
  int64_t written                  = 0;

  ink_assert(http_hdr_type_get(hdr->m_http) != HTTP_TYPE_UNKNOWN);

  // Update dynamic table size
  if (maximum_table_size >= 0) {
    indexing_table.update_maximum_size(maximum_table_size);
    written = encode_dynamic_table_size_update(cursor, out_buf_end, maximum_table_size);
    if (written == HPACK_ERROR_COMPRESSION_ERROR) {
      return HPACK_ERROR_COMPRESSION_ERROR;
    }
    cursor += written;
  }

  MIMEFieldIter field_iter;
  for (MIMEField *field = hdr->iter_get_first(&field_iter); field != nullptr; field = hdr->iter_get_next(&field_iter)) {
    HpackField field_type;
    MIMEFieldWrapper header(field, hdr->m_heap, hdr->m_http->m_fields_impl);
    int name_len;
    int value_len;
    const char *name = header.name_get(&name_len);
    header.value_get(&value_len);
    // Choose field representation (See RFC7541 7.1.3)
    // - Authorization header obviously should not be indexed
    // - Short Cookie header should not be indexed because of low entropy
    if ((ptr_len_casecmp(name, name_len, MIME_FIELD_COOKIE, MIME_LEN_COOKIE) == 0 && value_len < 20) ||
        (ptr_len_casecmp(name, name_len, MIME_FIELD_AUTHORIZATION, MIME_LEN_AUTHORIZATION) == 0)) {
      field_type = HpackField::NEVERINDEX_LITERAL;
    } else {
      field_type = HpackField::INDEXED_LITERAL;
    }
    const HpackLookupResult result = indexing_table.lookup(header);
    switch (result.match_type) {
    case HpackMatch::NONE:
      written = encode_literal_header_field_with_new_name(cursor, out_buf_end, header, indexing_table, field_type);
      break;
    case HpackMatch::NAME:
      written =
        encode_literal_header_field_with_indexed_name(cursor, out_buf_end, header, result.index, indexing_table, field_type);
      break;
    case HpackMatch::EXACT:
      written = encode_indexed_header_field(cursor, out_buf_end, result.index);
      break;
    default:
      // Does it happen?
      written = 0;
      break;
    }
    if (written == HPACK_ERROR_COMPRESSION_ERROR) {
      return HPACK_ERROR_COMPRESSION_ERROR;
    }
    cursor += written;
  }
  return cursor - out_buf;
}

int32_t
hpack_get_maximum_table_size(HpackIndexingTable &indexing_table)
{
  return indexing_table.maximum_size();
}<|MERGE_RESOLUTION|>--- conflicted
+++ resolved
@@ -409,8 +409,6 @@
   return _headers.size();
 }
 
-<<<<<<< HEAD
-=======
 //
 // [RFC 7541] 5.1. Integer representation
 //
@@ -497,7 +495,6 @@
   return p - buf_start;
 }
 
->>>>>>> f32fc32c
 int64_t
 encode_indexed_header_field(uint8_t *buf_start, const uint8_t *buf_end, uint32_t index)
 {
