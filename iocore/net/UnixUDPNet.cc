--- conflicted
+++ resolved
@@ -753,12 +753,7 @@
   } else {
     need_bind = false;
   }
-<<<<<<< HEAD
-  if ((res = fcntl(fd, F_SETFL, O_NONBLOCK) < 0)) {
-=======
-  fd = res;
   if (fcntl(fd, F_SETFL, O_NONBLOCK) < 0) {
->>>>>>> 16fb8092
     goto Lerror;
   }
 
@@ -807,20 +802,12 @@
     }
   }
 
-<<<<<<< HEAD
-  if (need_bind && ats_is_ip6(addr) && (res = safe_setsockopt(fd, IPPROTO_IPV6, IPV6_V6ONLY, SOCKOPT_ON, sizeof(int))) < 0) {
+  if (need_bind && ats_is_ip6(addr) && safe_setsockopt(fd, IPPROTO_IPV6, IPV6_V6ONLY, SOCKOPT_ON, sizeof(int)) < 0) {
     goto Lerror;
   }
 
-  if (need_bind && ((res = socketManager.ink_bind(fd, addr, ats_ip_size(addr))) < 0)) {
+  if (need_bind && (socketManager.ink_bind(fd, addr, ats_ip_size(addr)) < 0)) {
     Debug("udpnet", "ink_bind failed");
-=======
-  if (ats_is_ip6(addr) && safe_setsockopt(fd, IPPROTO_IPV6, IPV6_V6ONLY, SOCKOPT_ON, sizeof(int)) < 0) {
-    goto Lerror;
-  }
-
-  if (socketManager.ink_bind(fd, addr, ats_ip_size(addr)) < 0) {
->>>>>>> 16fb8092
     goto Lerror;
   }
 
