/** @file

  A brief file description

  @section license License

  Licensed to the Apache Software Foundation (ASF) under one
  or more contributor license agreements.  See the NOTICE file
  distributed with this work for additional information
  regarding copyright ownership.  The ASF licenses this file
  to you under the Apache License, Version 2.0 (the
  "License"); you may not use this file except in compliance
  with the License.  You may obtain a copy of the License at

      http://www.apache.org/licenses/LICENSE-2.0

  Unless required by applicable law or agreed to in writing, software
  distributed under the License is distributed on an "AS IS" BASIS,
  WITHOUT WARRANTIES OR CONDITIONS OF ANY KIND, either express or implied.
  See the License for the specific language governing permissions and
  limitations under the License.
 */

/****************************************************************************


  This file implements an I/O Processor for network I/O on Unix.


 ****************************************************************************/

#pragma once

#include "tscore/ink_sock.h"
#include "I_NetVConnection.h"
#include "P_UnixNetState.h"
#include "P_Connection.h"
#include "P_NetAccept.h"

class UnixNetVConnection;
class NetHandler;
struct PollDescriptor;

inline void
NetVCOptions::reset()
{
  ip_proto  = USE_TCP;
  ip_family = AF_INET;
  local_ip.invalidate();
  local_port         = 0;
  addr_binding       = ANY_ADDR;
  f_blocking         = false;
  f_blocking_connect = false;
  socks_support      = NORMAL_SOCKS;
  socks_version      = SOCKS_DEFAULT_VERSION;
  socket_recv_bufsize =
#if defined(RECV_BUF_SIZE)
    RECV_BUF_SIZE;
#else
    0;
#endif
  socket_send_bufsize = 0;
  sockopt_flags       = 0;
  packet_mark         = 0;
  packet_tos          = 0;

  etype = ET_NET;

  sni_servername              = nullptr;
  ssl_servername              = nullptr;
  ssl_client_cert_name        = nullptr;
  ssl_client_private_key_name = nullptr;
  ssl_client_ca_cert_name     = nullptr;
}

inline void
NetVCOptions::set_sock_param(int _recv_bufsize, int _send_bufsize, unsigned long _opt_flags, unsigned long _packet_mark,
                             unsigned long _packet_tos)
{
  socket_recv_bufsize = _recv_bufsize;
  socket_send_bufsize = _send_bufsize;
  sockopt_flags       = _opt_flags;
  packet_mark         = _packet_mark;
  packet_tos          = _packet_tos;
}

struct OOB_callback : public Continuation {
  char *data;
  int length;
  Event *trigger;
  UnixNetVConnection *server_vc;
  Continuation *server_cont;
  int retry_OOB_send(int, Event *);

  OOB_callback(Ptr<ProxyMutex> &m, NetVConnection *vc, Continuation *cont, char *buf, int len)
    : Continuation(m), data(buf), length(len), trigger(nullptr)
  {
    server_vc   = (UnixNetVConnection *)vc;
    server_cont = cont;
    SET_HANDLER(&OOB_callback::retry_OOB_send);
  }
};

enum tcp_congestion_control_t { CLIENT_SIDE, SERVER_SIDE };

class UnixNetVConnection : public NetVConnection
{
public:
  int64_t outstanding() override;
  VIO *do_io_read(Continuation *c, int64_t nbytes, MIOBuffer *buf) override;
  VIO *do_io_write(Continuation *c, int64_t nbytes, IOBufferReader *buf, bool owner = false) override;

  bool get_data(int id, void *data) override;

  Action *send_OOB(Continuation *cont, char *buf, int len) override;
  void cancel_OOB() override;

  virtual void
  setSSLHandshakeWantsRead(bool /* flag */)
  {
    return;
  }
  virtual bool
  getSSLHandshakeWantsRead()
  {
    return false;
  }
  virtual void
  setSSLHandshakeWantsWrite(bool /* flag */)
  {
    return;
  }

  virtual bool
  getSSLHandshakeWantsWrite()
  {
    return false;
  }

  void do_io_close(int lerrno = -1) override;
  void do_io_shutdown(ShutdownHowTo_t howto) override;

  ////////////////////////////////////////////////////////////
  // Set the timeouts associated with this connection.      //
  // active_timeout is for the total elasped time of        //
  // the connection.                                        //
  // inactivity_timeout is the elapsed time from the time   //
  // a read or a write was scheduled during which the       //
  // connection  was unable to sink/provide data.           //
  // calling these functions repeatedly resets the timeout. //
  // These functions are NOT THREAD-SAFE, and may only be   //
  // called when handing an  event from this NetVConnection,//
  // or the NetVConnection creation callback.               //
  ////////////////////////////////////////////////////////////
  virtual void set_active_timeout(ink_hrtime timeout_in) override;
  virtual void set_inactivity_timeout(ink_hrtime timeout_in) override;
  virtual void cancel_active_timeout() override;
  virtual void cancel_inactivity_timeout() override;
  void set_action(Continuation *c) override;
  const Action *get_action() const;
  virtual void add_to_keep_alive_queue() override;
  virtual void remove_from_keep_alive_queue() override;
  virtual bool add_to_active_queue() override;
  virtual void remove_from_active_queue();

  // The public interface is VIO::reenable()
  void reenable(VIO *vio) override;
  void reenable_re(VIO *vio) override;

  SOCKET get_socket() override;

  ~UnixNetVConnection() override;

  /////////////////////////////////////////////////////////////////
  // instances of UnixNetVConnection should be allocated         //
  // only from the free list using UnixNetVConnection::alloc().  //
  // The constructor is public just to avoid compile errors.      //
  /////////////////////////////////////////////////////////////////
  UnixNetVConnection();

  int populate_protocol(std::string_view *results, int n) const override;
  const char *protocol_contains(std::string_view tag) const override;

  // noncopyable
  UnixNetVConnection(const NetVConnection &) = delete;
  UnixNetVConnection &operator=(const NetVConnection &) = delete;

  /////////////////////////
  // UNIX implementation //
  /////////////////////////
  void set_enabled(VIO *vio);

  void get_local_sa();

  // these are not part of the pure virtual interface.  They were
  // added to reduce the amount of duplicate code in classes inherited
  // from NetVConnection (SSL).
  virtual int
  sslStartHandShake(int event, int &err)
  {
    (void)event;
    (void)err;
    return EVENT_ERROR;
  }

  virtual bool
  getSSLHandShakeComplete() const
  {
    return (true);
  }

  virtual bool
  trackFirstHandshake()
  {
    return false;
  }

  virtual void net_read_io(NetHandler *nh, EThread *lthread);
  virtual int64_t load_buffer_and_write(int64_t towrite, MIOBufferAccessor &buf, int64_t &total_written, int &needs);
  void readDisable(NetHandler *nh);
  void readSignalError(NetHandler *nh, int err);
  int readSignalDone(int event, NetHandler *nh);
  int readSignalAndUpdate(int event);
  void readReschedule(NetHandler *nh);
  void writeReschedule(NetHandler *nh);
  void netActivity(EThread *lthread);
  /**
   * If the current object's thread does not match the t argument, create a new
   * NetVC in the thread t context based on the socket and ssl information in the
   * current NetVC and mark the current NetVC to be closed.
   */
  UnixNetVConnection *migrateToCurrentThread(Continuation *c, EThread *t);

  Action action_;
  int closed;
  NetState read;
  NetState write;

  LINK(UnixNetVConnection, cop_link);
  LINKM(UnixNetVConnection, read, ready_link)
  SLINKM(UnixNetVConnection, read, enable_link)
  LINKM(UnixNetVConnection, write, ready_link)
  SLINKM(UnixNetVConnection, write, enable_link)
  LINK(UnixNetVConnection, keep_alive_queue_link);
  LINK(UnixNetVConnection, active_queue_link);

  ink_hrtime inactivity_timeout_in;
  ink_hrtime active_timeout_in;
  ink_hrtime next_inactivity_timeout_at;
  ink_hrtime next_activity_timeout_at;

  EventIO ep;
  NetHandler *nh;
  unsigned int id;

  union {
    unsigned int flags;
#define NET_VC_SHUTDOWN_READ 1
#define NET_VC_SHUTDOWN_WRITE 2
    struct {
      unsigned int got_local_addr : 1;
      unsigned int shutdown : 2;
    } f;
  };

  Connection con;
  int recursion;
  ink_hrtime submit_time;
  OOB_callback *oob_ptr;
  bool from_accept_thread;
  NetAccept *accept_object;

  // es - origin_trace associated connections
  bool origin_trace;
  const sockaddr *origin_trace_addr;
  int origin_trace_port;

  int startEvent(int event, Event *e);
  int acceptEvent(int event, Event *e);
  int mainEvent(int event, Event *e);
  virtual int connectUp(EThread *t, int fd);
  /**
   * Populate the current object based on the socket information in in the
   * con parameter.
   * This is logic is invoked when the NetVC object is created in a new thread context
   */
  virtual int populate(Connection &con, Continuation *c, void *arg);
  virtual void clear();
  virtual void free(EThread *t);

  ink_hrtime get_inactivity_timeout() override;
  ink_hrtime get_active_timeout() override;

<<<<<<< HEAD
  virtual void set_local_addr() override;
  virtual void set_remote_addr() override;
=======
  void set_local_addr() override;
  void set_remote_addr() override;
  void set_remote_addr(const sockaddr *) override;
>>>>>>> 04bfb458
  int set_tcp_init_cwnd(int init_cwnd) override;
  int set_tcp_congestion_control(int side) override;
  void apply_options() override;

  friend void write_to_net_io(NetHandler *, UnixNetVConnection *, EThread *);

  void
  setOriginTrace(bool t)
  {
    origin_trace = t;
  }

  void
  setOriginTraceAddr(const sockaddr *addr)
  {
    origin_trace_addr = addr;
  }

  void
  setOriginTracePort(int port)
  {
    origin_trace_port = port;
  }
};

extern ClassAllocator<UnixNetVConnection> netVCAllocator;

typedef int (UnixNetVConnection::*NetVConnHandler)(int, void *);

inline void
UnixNetVConnection::set_remote_addr()
{
  ats_ip_copy(&remote_addr, &con.addr);
  this->control_flags.set_flag(ContFlags::DEBUG_OVERRIDE, diags->test_override_ip(remote_addr));
}

inline void
UnixNetVConnection::set_remote_addr(const sockaddr *new_sa)
{
  ats_ip_copy(&remote_addr, new_sa);
  this->control_flags.set_flag(ContFlags::DEBUG_OVERRIDE, diags->test_override_ip(remote_addr));
}

inline void
UnixNetVConnection::set_local_addr()
{
  int local_sa_size = sizeof(local_addr);
  // This call will fail if fd is closed already. That is ok, because the
  // `local_addr` is checked within get_local_addr() and the `got_local_addr`
  // is set only with a valid `local_addr`.
  ATS_UNUSED_RETURN(safe_getsockname(con.fd, &local_addr.sa, &local_sa_size));
}

inline ink_hrtime
UnixNetVConnection::get_active_timeout()
{
  return active_timeout_in;
}

inline ink_hrtime
UnixNetVConnection::get_inactivity_timeout()
{
  return inactivity_timeout_in;
}

inline void
UnixNetVConnection::set_active_timeout(ink_hrtime timeout_in)
{
  Debug("socket", "Set active timeout=%" PRId64 ", NetVC=%p", timeout_in, this);
  active_timeout_in        = timeout_in;
  next_activity_timeout_at = Thread::get_hrtime() + timeout_in;
}

inline void
UnixNetVConnection::cancel_inactivity_timeout()
{
  Debug("socket", "Cancel inactive timeout for NetVC=%p", this);
  inactivity_timeout_in = 0;
  set_inactivity_timeout(0);
}

inline void
UnixNetVConnection::cancel_active_timeout()
{
  Debug("socket", "Cancel active timeout for NetVC=%p", this);
  active_timeout_in        = 0;
  next_activity_timeout_at = 0;
}

inline int
UnixNetVConnection::set_tcp_init_cwnd(int init_cwnd)
{
#ifdef TCP_INIT_CWND
  int rv;
  uint32_t val = init_cwnd;
  rv           = setsockopt(con.fd, IPPROTO_TCP, TCP_INIT_CWND, &val, sizeof(val));
  Debug("socket", "Setting TCP initial congestion window (%d) -> %d", init_cwnd, rv);
  return rv;
#else
  Debug("socket", "Setting TCP initial congestion window %d -> unsupported", init_cwnd);
  return -1;
#endif
}

inline UnixNetVConnection::~UnixNetVConnection() {}

inline SOCKET
UnixNetVConnection::get_socket()
{
  return con.fd;
}

inline void
UnixNetVConnection::set_action(Continuation *c)
{
  action_ = c;
}

inline const Action *
UnixNetVConnection::get_action() const
{
  return &action_;
}

// declarations for local use (within the net module)

void write_to_net(NetHandler *nh, UnixNetVConnection *vc, EThread *thread);
void write_to_net_io(NetHandler *nh, UnixNetVConnection *vc, EThread *thread);
void net_activity(UnixNetVConnection *vc, EThread *thread);<|MERGE_RESOLUTION|>--- conflicted
+++ resolved
@@ -291,14 +291,9 @@
   ink_hrtime get_inactivity_timeout() override;
   ink_hrtime get_active_timeout() override;
 
-<<<<<<< HEAD
   virtual void set_local_addr() override;
   virtual void set_remote_addr() override;
-=======
-  void set_local_addr() override;
-  void set_remote_addr() override;
   void set_remote_addr(const sockaddr *) override;
->>>>>>> 04bfb458
   int set_tcp_init_cwnd(int init_cwnd) override;
   int set_tcp_congestion_control(int side) override;
   void apply_options() override;
