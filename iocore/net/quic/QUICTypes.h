/** @file
 *
 *  A brief file description
 *
 *  @section license License
 *
 *  Licensed to the Apache Software Foundation (ASF) under one
 *  or more contributor license agreements.  See the NOTICE file
 *  distributed with this work for additional information
 *  regarding copyright ownership.  The ASF licenses this file
 *  to you under the Apache License, Version 2.0 (the
 *  "License"); you may not use this file except in compliance
 *  with the License.  You may obtain a copy of the License at
 *
 *      http://www.apache.org/licenses/LICENSE-2.0
 *
 *  Unless required by applicable law or agreed to in writing, software
 *  distributed under the License is distributed on an "AS IS" BASIS,
 *  WITHOUT WARRANTIES OR CONDITIONS OF ANY KIND, either express or implied.
 *  See the License for the specific language governing permissions and
 *  limitations under the License.
 */

#pragma once

#include <cstring>
#include <unordered_map>
#include "tscore/ink_endian.h"
#include "tscore/ink_hrtime.h"
#include "tscore/Ptr.h"
#include "I_EventSystem.h"

#include "I_NetVConnection.h"

#include <memory>
#include <random>
#include <cstdint>
#include <string>
#include "tscore/ink_memory.h"
#include "tscore/ink_inet.h"
#include "openssl/evp.h"

using QUICPacketNumber = uint64_t;
using QUICVersion      = uint32_t;
using QUICStreamId     = uint64_t;
using QUICOffset       = uint64_t;
using QUICFrameId      = uint64_t;

// TODO: Update version number
// Note: Prefix for drafts (0xff000000) + draft number
// Note: Fix "Supported Version" field in test case of QUICPacketFactory_Create_VersionNegotiationPacket
// Note: Fix QUIC_ALPN_PROTO_LIST in QUICConfig.cc
// Note: Change ExtensionType (QUICTransportParametersHandler::TRANSPORT_PARAMETER_ID) if it's changed
constexpr QUICVersion QUIC_SUPPORTED_VERSIONS[] = {
<<<<<<< HEAD
  0xff00001d,
=======
>>>>>>> 549c6260
  0xff00001b,
};
constexpr QUICVersion QUIC_EXERCISE_VERSION1 = 0x1a2a3a4a;
constexpr QUICVersion QUIC_EXERCISE_VERSION2 = 0x5a6a7a8a;

enum class QUICEncryptionLevel {
  NONE      = -1,
  INITIAL   = 0,
  ZERO_RTT  = 1,
  HANDSHAKE = 2,
  ONE_RTT   = 3,
};

// For range-based for loop. This starts from INITIAL to ONE_RTT. It doesn't include NONE.
// Defining begin, end, operator*, operator++ doen't work for duplicate symbol issue with libmgmt_p.a :(
// TODO: support ZERO_RTT
constexpr QUICEncryptionLevel QUIC_ENCRYPTION_LEVELS[] = {
  QUICEncryptionLevel::INITIAL,
  QUICEncryptionLevel::ZERO_RTT,
  QUICEncryptionLevel::HANDSHAKE,
  QUICEncryptionLevel::ONE_RTT,
};

// kPacketNumberSpace on Recovery A.2.Constants of Interest
enum class QUICPacketNumberSpace : int { INITIAL, HANDSHAKE, APPLICATION_DATA, N_SPACES };
// For conveniece (this removes neccesity of static_cast)
constexpr int QUIC_N_PACKET_SPACES = static_cast<int>(QUICPacketNumberSpace::N_SPACES);

// Devide to QUICPacketType and QUICPacketLongHeaderType ?
enum class QUICPacketType : uint8_t {
  INITIAL             = 0x00, // draft-17 version-specific type
  ZERO_RTT_PROTECTED  = 0x01, // draft-17 version-specific type
  HANDSHAKE           = 0x02, // draft-17 version-specific type
  RETRY               = 0x03, // draft-17 version-specific type
  VERSION_NEGOTIATION = 0xF0, // Not on the spec. but just for convenience
  PROTECTED,                  // Not on the spec. but just for convenience
  STATELESS_RESET,            // Not on the spec. but just for convenience
  UNINITIALIZED = 0xFF,       // Not on the spec. but just for convenience
};

// XXX If you add or remove QUICFrameType, you might also need to change QUICFrame::type(const uint8_t *)
enum class QUICFrameType : uint8_t {
  PADDING = 0x00,
  PING,
  ACK,
  ACK_WITH_ECN,
  RESET_STREAM = 0x04,
  STOP_SENDING,
  CRYPTO,
  NEW_TOKEN,
  STREAM, // 0x08 - 0x0f
  MAX_DATA = 0x10,
  MAX_STREAM_DATA,
  MAX_STREAMS, // 0x12 - 0x13
  DATA_BLOCKED = 0x14,
  STREAM_DATA_BLOCKED,
  STREAMS_BLOCKED, // 0x16 - 0x17
  NEW_CONNECTION_ID = 0x18,
  RETIRE_CONNECTION_ID,
  PATH_CHALLENGE,
  PATH_RESPONSE,
  CONNECTION_CLOSE, // 0x1c - 0x1d
  HANDSHAKE_DONE = 0x1e,
  UNKNOWN        = 0x1f,
};

enum class QUICVersionNegotiationStatus {
  NOT_NEGOTIATED, // Haven't negotiated yet
  NEGOTIATED,     // Negotiated
  VALIDATED,      // Validated with a one in transport parameters
  FAILED,         // Negotiation failed
};

enum class QUICKeyPhase : int {
  PHASE_0 = 0,
  PHASE_1,
  INITIAL,
  ZERO_RTT,
  HANDSHAKE,
};

enum class QUICPacketCreationResult {
  SUCCESS,
  FAILED,
  NO_PACKET,
  NOT_READY,
  IGNORED,
  UNSUPPORTED,
};

enum class QUICErrorClass {
  UNDEFINED,
  TRANSPORT,
  APPLICATION,
};

enum class QUICTransErrorCode : uint64_t {
  NO_ERROR = 0x00,
  INTERNAL_ERROR,
  CONNECTION_REFUSED,
  FLOW_CONTROL_ERROR,
  STREAM_LIMIT_ERROR,
  STREAM_STATE_ERROR,
  FINAL_SIZE_ERROR,
  FRAME_ENCODING_ERROR,
  TRANSPORT_PARAMETER_ERROR,
  CONNECTION_ID_LIMIT_ERROR,
  PROTOCOL_VIOLATION,
  INVALID_TOKEN,
<<<<<<< HEAD
  APPLICATION_ERROR,
  CRYPTO_BUFFER_EXCEEDED,
  CRYPTO_ERROR = 0x0100, // 0x100 - 0x1FF
=======
  CRYPTO_BUFFER_EXCEEDED = 0x0D,
  CRYPTO_ERROR           = 0x0100, // 0x100 - 0x1FF
>>>>>>> 549c6260
};

// Application Protocol Error Codes defined in application
using QUICAppErrorCode                          = uint64_t;
constexpr uint16_t QUIC_APP_ERROR_CODE_STOPPING = 0;

class QUICError
{
public:
  virtual ~QUICError() {}

  QUICErrorClass cls = QUICErrorClass::UNDEFINED;
  uint16_t code      = 0;
  const char *msg    = nullptr;

protected:
  QUICError(){};
  QUICError(QUICErrorClass error_class, uint16_t error_code, const char *error_msg = nullptr)
    : cls(error_class), code(error_code), msg(error_msg)
  {
  }
};

class QUICConnectionError : public QUICError
{
public:
  QUICConnectionError() : QUICError() {}
  QUICConnectionError(QUICTransErrorCode error_code, const char *error_msg = nullptr,
                      QUICFrameType frame_type = QUICFrameType::UNKNOWN)
    : QUICError(QUICErrorClass::TRANSPORT, static_cast<uint16_t>(error_code), error_msg), _frame_type(frame_type){};
  QUICConnectionError(QUICErrorClass error_class, uint16_t error_code, const char *error_msg = nullptr,
                      QUICFrameType frame_type = QUICFrameType::UNKNOWN)
    : QUICError(error_class, error_code, error_msg), _frame_type(frame_type){};

  QUICFrameType frame_type() const;

private:
  QUICFrameType _frame_type = QUICFrameType::UNKNOWN;
};

class QUICStream;

class QUICStreamError : public QUICError
{
public:
  QUICStreamError() : QUICError() {}
  QUICStreamError(const QUICStream *s, const QUICTransErrorCode error_code, const char *error_msg = nullptr)
    : QUICError(QUICErrorClass::TRANSPORT, static_cast<uint16_t>(error_code), error_msg), stream(s){};
  QUICStreamError(const QUICStream *s, const QUICAppErrorCode error_code, const char *error_msg = nullptr)
    : QUICError(QUICErrorClass::APPLICATION, static_cast<uint16_t>(error_code), error_msg), stream(s){};

  const QUICStream *stream;
};

using QUICErrorUPtr           = std::unique_ptr<QUICError>;
using QUICConnectionErrorUPtr = std::unique_ptr<QUICConnectionError>;
using QUICStreamErrorUPtr     = std::unique_ptr<QUICStreamError>;

class QUICConnectionId
{
public:
  static uint8_t SCID_LEN;

  static constexpr int MIN_LENGTH_FOR_INITIAL = 8;
  static constexpr int MAX_LENGTH             = 20;
  static constexpr size_t MAX_HEX_STR_LENGTH  = MAX_LENGTH * 2 + 1;
  static QUICConnectionId ZERO();
  QUICConnectionId();
  QUICConnectionId(const uint8_t *buf, uint8_t len);

  explicit operator bool() const { return true; }
  /**
   * Note that this returns a kind of hash code so we can use a ConnectionId as a key for a hashtable.
   */
  operator uint64_t() const { return this->_hashcode(); }
  operator const uint8_t *() const { return this->_id; }
  bool
  operator==(const QUICConnectionId &x) const
  {
    if (this->_len != x._len) {
      return false;
    }
    return memcmp(this->_id, x._id, this->_len) == 0;
  }

  bool
  operator!=(const QUICConnectionId &x) const
  {
    if (this->_len != x._len) {
      return true;
    }
    return memcmp(this->_id, x._id, this->_len) != 0;
  }

  /*
   * This is just for debugging.
   */
  uint32_t h32() const;
  std::string hex() const;

  uint8_t length() const;
  bool is_zero() const;
  void randomize();

private:
  uint64_t _hashcode() const;
  uint8_t _id[MAX_LENGTH];
  uint8_t _len = 0;
};

class QUICStatelessResetToken
{
public:
  constexpr static int8_t LEN = 16;

  QUICStatelessResetToken() {}
  QUICStatelessResetToken(const QUICConnectionId &conn_id, uint32_t instance_id);
  QUICStatelessResetToken(const uint8_t *buf) { memcpy(this->_token, buf, QUICStatelessResetToken::LEN); }

  /**
   * Note that this returns a kind of hash code so we can use a StatelessResetToken as a key for a hashtable.
   */
  operator uint64_t() const { return this->_hashcode(); }

  bool
  operator==(const QUICStatelessResetToken &x) const
  {
    return memcmp(this->_token, x._token, QUICStatelessResetToken::LEN) == 0;
  }

  bool
  operator!=(const QUICStatelessResetToken &x) const
  {
    return memcmp(this->_token, x._token, QUICStatelessResetToken::LEN) != 0;
  }

  const uint8_t *
  buf() const
  {
    return _token;
  }

  std::string hex() const;

private:
  uint8_t _token[LEN] = {0};

  void _generate(uint64_t data);
  uint64_t _hashcode() const;
};

class QUICAddressValidationToken
{
public:
  enum class Type : uint8_t {
    RESUMPTION,
    RETRY,
  };

  // FIXME Check token length
  QUICAddressValidationToken(const uint8_t *buf, size_t len) : _token_len(len) { memcpy(this->_token, buf, len); }
  virtual ~QUICAddressValidationToken(){};

  static Type
  type(const uint8_t *buf)
  {
    ink_assert(static_cast<Type>(buf[0]) == Type::RESUMPTION || static_cast<Type>(buf[0]) == Type::RETRY);
    return static_cast<Type>(buf[0]) == Type::RESUMPTION ? Type::RESUMPTION : Type::RETRY;
  }

  virtual const uint8_t *
  buf() const
  {
    return this->_token;
  }

  virtual uint8_t
  length() const
  {
    return this->_token_len;
  }

protected:
  QUICAddressValidationToken() {}

  // The size should be smaller than maximum size of Retry packet
  uint8_t _token[1200] = {0};
  unsigned int _token_len;
};

class QUICResumptionToken : public QUICAddressValidationToken
{
public:
  QUICResumptionToken(const uint8_t *buf, uint8_t len) : QUICAddressValidationToken(buf, len) {}
  QUICResumptionToken(const IpEndpoint &src, QUICConnectionId cid, ink_hrtime expire_time);

  bool
  operator==(const QUICResumptionToken &x) const
  {
    if (this->_token_len != x._token_len) {
      return false;
    }
    return memcmp(this->_token, x._token, this->_token_len) == 0;
  }

  bool is_valid(const IpEndpoint &src) const;

  const QUICConnectionId cid() const;
  const ink_hrtime expire_time() const;
};

class QUICRetryToken : public QUICAddressValidationToken
{
public:
  QUICRetryToken(const uint8_t *buf, size_t len) : QUICAddressValidationToken(buf, len) {}
<<<<<<< HEAD
  QUICRetryToken(const IpEndpoint &src, QUICConnectionId original_dcid, QUICConnectionId scid);
=======
  QUICRetryToken(const IpEndpoint &src, QUICConnectionId original_dcid);
>>>>>>> 549c6260

  bool
  operator==(const QUICRetryToken &x) const
  {
    if (this->_token_len != x._token_len) {
      return false;
    }
    return memcmp(this->_token, x._token, this->_token_len) == 0;
  }

  bool is_valid(const IpEndpoint &src) const;

  const QUICConnectionId original_dcid() const;
<<<<<<< HEAD
  const QUICConnectionId scid() const;
=======

private:
  QUICConnectionId _original_dcid;
>>>>>>> 549c6260
};

class QUICPreferredAddress
{
public:
  constexpr static int16_t MIN_LEN = 41;
  constexpr static int16_t MAX_LEN = 61;

  QUICPreferredAddress(IpEndpoint endpoint_ipv4, IpEndpoint endpoint_ipv6, const QUICConnectionId &cid,
                       QUICStatelessResetToken token)
    : _endpoint_ipv4(endpoint_ipv4), _endpoint_ipv6(endpoint_ipv6), _cid(cid), _token(token), _valid(true)
  {
  }
  QUICPreferredAddress(const uint8_t *buf, uint16_t len);

  bool is_available() const;
  bool has_ipv4() const;
  bool has_ipv6() const;
  const IpEndpoint endpoint_ipv4() const;
  const IpEndpoint endpoint_ipv6() const;
  const QUICConnectionId cid() const;
  const QUICStatelessResetToken token() const;

  void store(uint8_t *buf, uint16_t &len) const;

private:
  IpEndpoint _endpoint_ipv4 = {};
  IpEndpoint _endpoint_ipv6 = {};
  QUICConnectionId _cid;
  QUICStatelessResetToken _token;
  bool _valid = false;
};

enum class QUICStreamType : uint8_t {
  CLIENT_BIDI = 0x00,
  SERVER_BIDI,
  CLIENT_UNI,
  SERVER_UNI,
};

enum class QUICStreamDirection : uint8_t {
  UNKNOWN = 0,
  SEND,
  RECEIVE,
  BIDIRECTIONAL,
};

class QUICFiveTuple
{
public:
  QUICFiveTuple(){};
  QUICFiveTuple(IpEndpoint src, IpEndpoint dst, int protocol);
  void update(IpEndpoint src, IpEndpoint dst, int protocol);
  IpEndpoint source() const;
  IpEndpoint destination() const;
  int protocol() const;

private:
  IpEndpoint _source;
  IpEndpoint _destination;
  int _protocol;
  uint64_t _hash_code = 0;
};

class QUICPath
{
public:
  QUICPath(IpEndpoint local_ep, IpEndpoint remote_ep);
  const IpEndpoint &local_ep() const;
  const IpEndpoint &remote_ep() const;

  inline bool
  operator==(const QUICPath &x) const
  {
    if ((this->_local_ep.port() != 0 && x._local_ep.port() != 0) && this->_local_ep.port() != x._local_ep.port()) {
      return false;
    }

    if ((this->_remote_ep.port() != 0 && x._remote_ep.port() != 0) && this->_remote_ep.port() != x._remote_ep.port()) {
      return false;
    }

    if ((!IpAddr(this->_local_ep).isAnyAddr() && !IpAddr(x._local_ep).isAnyAddr()) && this->_local_ep != x._local_ep) {
      return false;
    }

    if ((!IpAddr(this->_remote_ep).isAnyAddr() || !IpAddr(x._remote_ep).isAnyAddr()) && this->_remote_ep != x._remote_ep) {
      return false;
    }

    return true;
  }

private:
  IpEndpoint _local_ep;
  IpEndpoint _remote_ep;
};

class QUICPathHasher
{
public:
  std::size_t
  operator()(const QUICPath &k) const
  {
    return k.remote_ep().port();
  }
};

class QUICPathValidationData
{
public:
  QUICPathValidationData(const uint8_t *data) { memcpy(this->_data, data, sizeof(this->_data)); }

  inline operator const uint8_t *() const { return this->_data; }

private:
  uint8_t _data[8];
};

class QUICTPConfig
{
public:
<<<<<<< HEAD
=======
  virtual ~QUICTPConfig()                                                                          = default; // required
>>>>>>> 549c6260
  virtual uint32_t no_activity_timeout() const                                                     = 0;
  virtual const IpEndpoint *preferred_address_ipv4() const                                         = 0;
  virtual const IpEndpoint *preferred_address_ipv6() const                                         = 0;
  virtual uint32_t initial_max_data() const                                                        = 0;
  virtual uint32_t initial_max_stream_data_bidi_local() const                                      = 0;
  virtual uint32_t initial_max_stream_data_bidi_remote() const                                     = 0;
  virtual uint32_t initial_max_stream_data_uni() const                                             = 0;
  virtual uint64_t initial_max_streams_bidi() const                                                = 0;
  virtual uint64_t initial_max_streams_uni() const                                                 = 0;
  virtual uint8_t ack_delay_exponent() const                                                       = 0;
  virtual uint8_t max_ack_delay() const                                                            = 0;
  virtual uint8_t active_cid_limit() const                                                         = 0;
  virtual bool disable_active_migration() const                                                    = 0;
  virtual std::unordered_map<uint16_t, std::pair<const uint8_t *, uint16_t>> additional_tp() const = 0;
};

class QUICLDConfig
{
public:
  virtual ~QUICLDConfig() {}
  virtual uint32_t packet_threshold() const = 0;
  virtual float time_threshold() const      = 0;
  virtual ink_hrtime granularity() const    = 0;
  virtual ink_hrtime initial_rtt() const    = 0;
};

class QUICCCConfig
{
public:
  virtual ~QUICCCConfig() {}
  virtual uint32_t initial_window() const                  = 0;
  virtual uint32_t minimum_window() const                  = 0;
  virtual float loss_reduction_factor() const              = 0;
  virtual uint32_t persistent_congestion_threshold() const = 0;
};

class QUICFrameGenerator;

struct QUICSentPacketInfo {
  class FrameInfo
  {
  public:
    FrameInfo(QUICFrameId id, QUICFrameGenerator *generator) : _id(id), _generator(generator) {}

    QUICFrameId id() const;
    QUICFrameGenerator *generated_by() const;

  private:
    QUICFrameId _id = 0;
    QUICFrameGenerator *_generator;
  };

  // Recovery A.1.1.  Sent Packet Fields
  QUICPacketNumber packet_number;
  bool ack_eliciting;
  bool in_flight;
  size_t sent_bytes;
  ink_hrtime time_sent;

  // Additional fields
  QUICPacketType type;
  std::vector<FrameInfo> frames;
  QUICPacketNumberSpace pn_space;
  // End of additional fields
};

using QUICSentPacketInfoUPtr = std::unique_ptr<QUICSentPacketInfo>;

class QUICRTTProvider
{
public:
  virtual ink_hrtime smoothed_rtt() const = 0;
  virtual ink_hrtime rttvar() const       = 0;
  virtual ink_hrtime latest_rtt() const   = 0;

  virtual ink_hrtime congestion_period(uint32_t threshold) const = 0;
};

// TODO: move version independent functions to QUICInvariants
class QUICTypeUtil
{
public:
  static bool is_supported_version(QUICVersion version);
  static QUICStreamType detect_stream_type(QUICStreamId id);
  static QUICStreamDirection detect_stream_direction(QUICStreamId id, NetVConnectionContext_t context);
  static QUICEncryptionLevel encryption_level(QUICPacketType type);
  static QUICPacketType packet_type(QUICEncryptionLevel level);
  static QUICKeyPhase key_phase(QUICPacketType type);
  static QUICPacketNumberSpace pn_space(QUICEncryptionLevel level);

  static QUICConnectionId read_QUICConnectionId(const uint8_t *buf, uint8_t n);
  static int read_QUICPacketNumberLen(const uint8_t *buf);
  static QUICPacketNumber read_QUICPacketNumber(const uint8_t *buf, int len);
  static QUICVersion read_QUICVersion(const uint8_t *buf);
  static QUICStreamId read_QUICStreamId(const uint8_t *buf, size_t buf_len);
  static QUICOffset read_QUICOffset(const uint8_t *buf, size_t buf_len);
  static uint16_t read_QUICTransErrorCode(const uint8_t *buf);
  static QUICAppErrorCode read_QUICAppErrorCode(const uint8_t *buf);
  static uint64_t read_QUICMaxData(const uint8_t *buf, size_t buf_len);

  static void write_QUICConnectionId(QUICConnectionId connection_id, uint8_t *buf, size_t *len);
  static void write_QUICPacketNumberLen(int len, uint8_t *buf);
  static void write_QUICPacketNumber(QUICPacketNumber packet_number, uint8_t n, uint8_t *buf, size_t *len);
  static void write_QUICVersion(QUICVersion version, uint8_t *buf, size_t *len);
  static void write_QUICStreamId(QUICStreamId stream_id, uint8_t *buf, size_t *len);
  static void write_QUICOffset(QUICOffset offset, uint8_t *buf, size_t *len);
  static void write_QUICTransErrorCode(uint64_t error_code, uint8_t *buf, size_t *len);
  static void write_QUICAppErrorCode(QUICAppErrorCode error_code, uint8_t *buf, size_t *len);
  static void write_QUICMaxData(uint64_t max_data, uint8_t *buf, size_t *len);

private:
};

class QUICInvariants
{
public:
  static bool is_long_header(const uint8_t *buf);
  static bool is_version_negotiation(QUICVersion v);
  static bool version(QUICVersion &dst, const uint8_t *buf, uint64_t buf_len);
  static bool dcil(uint8_t &dst, const uint8_t *buf, uint64_t buf_len);
  static bool scil(uint8_t &dst, const uint8_t *buf, uint64_t buf_len);
  static bool dcid(QUICConnectionId &dst, const uint8_t *buf, uint64_t buf_len);
  static bool scid(QUICConnectionId &dst, const uint8_t *buf, uint64_t buf_len);

  static const size_t LH_VERSION_OFFSET = 1;
  static const size_t LH_CIL_OFFSET     = 5;
  static const size_t LH_DCID_OFFSET    = 6;
  static const size_t SH_DCID_OFFSET    = 1;
  static const size_t LH_MIN_LEN        = 6;
  static const size_t SH_MIN_LEN        = 1;
};

int to_hex_str(char *dst, size_t dst_len, const uint8_t *src, size_t src_len);

namespace QUICBase
{
std::string to_hex(const uint8_t *buf, size_t len);

} // namespace QUICBase<|MERGE_RESOLUTION|>--- conflicted
+++ resolved
@@ -52,10 +52,7 @@
 // Note: Fix QUIC_ALPN_PROTO_LIST in QUICConfig.cc
 // Note: Change ExtensionType (QUICTransportParametersHandler::TRANSPORT_PARAMETER_ID) if it's changed
 constexpr QUICVersion QUIC_SUPPORTED_VERSIONS[] = {
-<<<<<<< HEAD
   0xff00001d,
-=======
->>>>>>> 549c6260
   0xff00001b,
 };
 constexpr QUICVersion QUIC_EXERCISE_VERSION1 = 0x1a2a3a4a;
@@ -165,14 +162,9 @@
   CONNECTION_ID_LIMIT_ERROR,
   PROTOCOL_VIOLATION,
   INVALID_TOKEN,
-<<<<<<< HEAD
   APPLICATION_ERROR,
   CRYPTO_BUFFER_EXCEEDED,
   CRYPTO_ERROR = 0x0100, // 0x100 - 0x1FF
-=======
-  CRYPTO_BUFFER_EXCEEDED = 0x0D,
-  CRYPTO_ERROR           = 0x0100, // 0x100 - 0x1FF
->>>>>>> 549c6260
 };
 
 // Application Protocol Error Codes defined in application
@@ -388,11 +380,7 @@
 {
 public:
   QUICRetryToken(const uint8_t *buf, size_t len) : QUICAddressValidationToken(buf, len) {}
-<<<<<<< HEAD
   QUICRetryToken(const IpEndpoint &src, QUICConnectionId original_dcid, QUICConnectionId scid);
-=======
-  QUICRetryToken(const IpEndpoint &src, QUICConnectionId original_dcid);
->>>>>>> 549c6260
 
   bool
   operator==(const QUICRetryToken &x) const
@@ -406,13 +394,7 @@
   bool is_valid(const IpEndpoint &src) const;
 
   const QUICConnectionId original_dcid() const;
-<<<<<<< HEAD
   const QUICConnectionId scid() const;
-=======
-
-private:
-  QUICConnectionId _original_dcid;
->>>>>>> 549c6260
 };
 
 class QUICPreferredAddress
@@ -535,10 +517,7 @@
 class QUICTPConfig
 {
 public:
-<<<<<<< HEAD
-=======
   virtual ~QUICTPConfig()                                                                          = default; // required
->>>>>>> 549c6260
   virtual uint32_t no_activity_timeout() const                                                     = 0;
   virtual const IpEndpoint *preferred_address_ipv4() const                                         = 0;
   virtual const IpEndpoint *preferred_address_ipv6() const                                         = 0;
