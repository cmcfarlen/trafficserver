--- conflicted
+++ resolved
@@ -55,11 +55,7 @@
   // callback on packet send event
   virtual void packet_send_callback(QUICCallbackContext &, const QUICPacket &p){};
   // callback on packet lost event
-<<<<<<< HEAD
   virtual void packet_lost_callback(QUICCallbackContext &, const QUICSentPacketInfo &p){};
-=======
-  virtual void packet_lost_callback(QUICCallbackContext &, const QUICPacketInfo &p){};
->>>>>>> 549c6260
   // callback on packet receive event
   virtual void packet_recv_callback(QUICCallbackContext &, const QUICPacket &p){};
   // callback on packet acked event
@@ -133,11 +129,7 @@
   }
 
   void
-<<<<<<< HEAD
   trigger(CallbackEvent e, const QUICSentPacketInfo &p)
-=======
-  trigger(CallbackEvent e, const QUICPacketInfo &p)
->>>>>>> 549c6260
   {
     QUICCallbackContext ctx;
     for (auto &&it : this->_callbacks) {
