--- conflicted
+++ resolved
@@ -506,11 +506,8 @@
 
   // MUSTs
   tp->set(QUICTransportParameterId::MAX_IDLE_TIMEOUT, static_cast<uint16_t>(tp_config.no_activity_timeout()));
-<<<<<<< HEAD
   tp->set(QUICTransportParameterId::INITIAL_SOURCE_CONNECTION_ID, this->_qc->initial_source_connection_id(),
           this->_qc->initial_source_connection_id().length());
-=======
->>>>>>> 549c6260
 
   // MAYs
   if (tp_config.initial_max_data() != 0) {
