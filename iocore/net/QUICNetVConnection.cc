/** @file

  A brief file description

  @section license License

  Licensed to the Apache Software Foundation (ASF) under one
  or more contributor license agreements.  See the NOTICE file
  distributed with this work for additional information
  regarding copyright ownership.  The ASF licenses this file
  to you under the Apache License, Version 2.0 (the
  "License"); you may not use this file except in compliance
  with the License.  You may obtain a copy of the License at

      http://www.apache.org/licenses/LICENSE-2.0

  Unless required by applicable law or agreed to in writing, software
  distributed under the License is distributed on an "AS IS" BASIS,
  WITHOUT WARRANTIES OR CONDITIONS OF ANY KIND, either express or implied.
  See the License for the specific language governing permissions and
  limitations under the License.
 */
#include <climits>
#include <string>

#include "tscore/ink_config.h"
#include "records/I_RecHttp.h"
#include "tscore/Diags.h"

#include "P_Net.h"
#include "InkAPIInternal.h" // Added to include the quic_hook definitions
#include "Log.h"

#include "P_SSLNextProtocolSet.h"
#include "QUICMultiCertConfigLoader.h"
#include "QUICTLS.h"

#include "QUICStats.h"
#include "QUICGlobals.h"
#include "QUICDebugNames.h"
#include "QUICEvents.h"
#include "QUICConfig.h"
#include "QUICIntUtil.h"

using namespace std::literals;
static constexpr std::string_view QUIC_DEBUG_TAG = "quic_net"sv;

#define QUICConDebug(fmt, ...) Debug(QUIC_DEBUG_TAG.data(), "[%s] " fmt, this->cids().data(), ##__VA_ARGS__)

#define QUICConVDebug(fmt, ...) Debug("v_quic_net", "[%s] " fmt, this->cids().data(), ##__VA_ARGS__)
#define QUICConVVVDebug(fmt, ...) Debug("vvv_quic_net", "[%s] " fmt, this->cids().data(), ##__VA_ARGS__)

#define QUICFCDebug(fmt, ...) Debug("quic_flow_ctrl", "[%s] " fmt, this->cids().data(), ##__VA_ARGS__)

#define QUICError(fmt, ...)                                           \
  Debug("quic_net", "[%s] " fmt, this->cids().data(), ##__VA_ARGS__); \
  Error("quic_net [%s] " fmt, this->cids().data(), ##__VA_ARGS__)

static constexpr uint32_t IPV4_HEADER_SIZE            = 20;
static constexpr uint32_t IPV6_HEADER_SIZE            = 40;
static constexpr uint32_t UDP_HEADER_SIZE             = 8;
static constexpr uint32_t MAX_PACKET_OVERHEAD         = 62; ///< Max long header len without length of token field of Initial packet
static constexpr uint32_t MINIMUM_INITIAL_PACKET_SIZE = 1200;
static constexpr ink_hrtime WRITE_READY_INTERVAL      = HRTIME_MSECONDS(2);
static constexpr uint32_t PACKET_PER_EVENT            = 256;
static constexpr uint32_t MAX_CONSECUTIVE_STREAMS     = 8; ///< Interrupt sending STREAM frames to send ACK frame
// static constexpr uint32_t MIN_PKT_PAYLOAD_LEN         = 3; ///< Minimum payload length for sampling for header protection

static constexpr uint32_t STATE_CLOSING_MAX_SEND_PKT_NUM  = 8; ///< Max number of sending packets which contain a closing frame.
static constexpr uint32_t STATE_CLOSING_MAX_RECV_PKT_WIND = 1 << STATE_CLOSING_MAX_SEND_PKT_NUM;

ClassAllocator<QUICNetVConnection> quicNetVCAllocator("quicNetVCAllocator");

class QUICTPConfigQCP : public QUICTPConfig
{
public:
  QUICTPConfigQCP(const QUICConfigParams *params, NetVConnectionContext_t ctx) : _params(params), _ctx(ctx) {}

  uint32_t
  no_activity_timeout() const override
  {
    if (this->_ctx == NET_VCONNECTION_IN) {
      return this->_params->no_activity_timeout_in();
    } else {
      return this->_params->no_activity_timeout_out();
    }
  }

  const IpEndpoint *
  preferred_address_ipv4() const override
  {
    return this->_params->preferred_address_ipv4();
  }

  const IpEndpoint *
  preferred_address_ipv6() const override
  {
    return this->_params->preferred_address_ipv6();
  }

  uint32_t
  initial_max_data() const override
  {
    if (this->_ctx == NET_VCONNECTION_IN) {
      return this->_params->initial_max_data_in();
    } else {
      return this->_params->initial_max_data_out();
    }
  }

  uint32_t
  initial_max_stream_data_bidi_local() const override
  {
    if (this->_ctx == NET_VCONNECTION_IN) {
      return this->_params->initial_max_stream_data_bidi_local_in();
    } else {
      return this->_params->initial_max_stream_data_bidi_local_out();
    }
  }

  uint32_t
  initial_max_stream_data_bidi_remote() const override
  {
    if (this->_ctx == NET_VCONNECTION_IN) {
      return this->_params->initial_max_stream_data_bidi_remote_in();
    } else {
      return this->_params->initial_max_stream_data_bidi_remote_out();
    }
  }

  uint32_t
  initial_max_stream_data_uni() const override
  {
    if (this->_ctx == NET_VCONNECTION_IN) {
      return this->_params->initial_max_stream_data_uni_in();
    } else {
      return this->_params->initial_max_stream_data_uni_out();
    }
  }

  uint64_t
  initial_max_streams_bidi() const override
  {
    if (this->_ctx == NET_VCONNECTION_IN) {
      return this->_params->initial_max_streams_bidi_in();
    } else {
      return this->_params->initial_max_streams_bidi_out();
    }
  }

  uint64_t
  initial_max_streams_uni() const override
  {
    if (this->_ctx == NET_VCONNECTION_IN) {
      return this->_params->initial_max_streams_uni_in();
    } else {
      return this->_params->initial_max_streams_uni_out();
    }
  }

  uint8_t
  ack_delay_exponent() const override
  {
    if (this->_ctx == NET_VCONNECTION_IN) {
      return this->_params->ack_delay_exponent_in();
    } else {
      return this->_params->ack_delay_exponent_out();
    }
  }

  uint8_t
  max_ack_delay() const override
  {
    if (this->_ctx == NET_VCONNECTION_IN) {
      return this->_params->max_ack_delay_in();
    } else {
      return this->_params->max_ack_delay_out();
    }
  }

private:
  const QUICConfigParams *_params;
  NetVConnectionContext_t _ctx;
};

class QUICCCConfigQCP : public QUICCCConfig
{
public:
  QUICCCConfigQCP(const QUICConfigParams *params) : _params(params) {}

  uint32_t
  max_datagram_size() const override
  {
    return this->_params->cc_max_datagram_size();
  }

  uint32_t
  initial_window() const override
  {
    return this->_params->cc_initial_window();
  }

  uint32_t
  minimum_window() const override
  {
    return this->_params->cc_minimum_window();
  }

  float
  loss_reduction_factor() const override
  {
    return this->_params->cc_loss_reduction_factor();
  }

  uint32_t
  persistent_congestion_threshold() const override
  {
    return this->_params->cc_persistent_congestion_threshold();
  }

private:
  const QUICConfigParams *_params;
};

class QUICLDConfigQCP : public QUICLDConfig
{
public:
  QUICLDConfigQCP(const QUICConfigParams *params) : _params(params) {}

  uint32_t
  packet_threshold() const override
  {
    return this->_params->ld_packet_threshold();
  }

  float
  time_threshold() const override
  {
    return this->_params->ld_time_threshold();
  }

  ink_hrtime
  granularity() const override
  {
    return this->_params->ld_granularity();
  }

  ink_hrtime
  initial_rtt() const override
  {
    return this->_params->ld_initial_rtt();
  }

private:
  const QUICConfigParams *_params;
};

QUICNetVConnection::QUICNetVConnection() : _packet_factory(this->_pp_key_info), _ph_protector(this->_pp_key_info) {}

QUICNetVConnection::~QUICNetVConnection()
{
  this->_unschedule_ack_manager_periodic();
  this->_unschedule_packet_write_ready();
  this->_unschedule_closing_timeout();
  this->_unschedule_closed_event();
}

// XXX This might be called on ET_UDP thread
// Initialize QUICNetVC for out going connection (NET_VCONNECTION_OUT)
void
QUICNetVConnection::init(QUICConnectionId peer_cid, QUICConnectionId original_cid, UDPConnection *udp_con,
                         QUICPacketHandler *packet_handler)
{
  SET_HANDLER((NetVConnHandler)&QUICNetVConnection::startEvent);
  this->_udp_con                     = udp_con;
  this->_packet_handler              = packet_handler;
  this->_peer_quic_connection_id     = peer_cid;
  this->_original_quic_connection_id = original_cid;
  this->_quic_connection_id.randomize();

  this->_update_cids();

  if (is_debug_tag_set(QUIC_DEBUG_TAG.data())) {
    char dcid_hex_str[QUICConnectionId::MAX_HEX_STR_LENGTH];
    char scid_hex_str[QUICConnectionId::MAX_HEX_STR_LENGTH];
    this->_peer_quic_connection_id.hex(dcid_hex_str, QUICConnectionId::MAX_HEX_STR_LENGTH);
    this->_quic_connection_id.hex(scid_hex_str, QUICConnectionId::MAX_HEX_STR_LENGTH);

    QUICConDebug("dcid=%s scid=%s", dcid_hex_str, scid_hex_str);
  }
}

// Initialize QUICNetVC for in coming connection (NET_VCONNECTION_IN)
void
QUICNetVConnection::init(QUICConnectionId peer_cid, QUICConnectionId original_cid, QUICConnectionId first_cid,
                         UDPConnection *udp_con, QUICPacketHandler *packet_handler, QUICConnectionTable *ctable)
{
  SET_HANDLER((NetVConnHandler)&QUICNetVConnection::acceptEvent);
  this->_udp_con                     = udp_con;
  this->_packet_handler              = packet_handler;
  this->_peer_quic_connection_id     = peer_cid;
  this->_original_quic_connection_id = original_cid;
  this->_first_quic_connection_id    = first_cid;
  this->_quic_connection_id.randomize();

  if (ctable) {
    this->_ctable = ctable;
    this->_ctable->insert(this->_quic_connection_id, this);
    this->_ctable->insert(this->_original_quic_connection_id, this);
  }

  this->_update_cids();

  if (is_debug_tag_set(QUIC_DEBUG_TAG.data())) {
    char dcid_hex_str[QUICConnectionId::MAX_HEX_STR_LENGTH];
    char scid_hex_str[QUICConnectionId::MAX_HEX_STR_LENGTH];
    this->_peer_quic_connection_id.hex(dcid_hex_str, QUICConnectionId::MAX_HEX_STR_LENGTH);
    this->_quic_connection_id.hex(scid_hex_str, QUICConnectionId::MAX_HEX_STR_LENGTH);

    QUICConDebug("dcid=%s scid=%s", dcid_hex_str, scid_hex_str);
  }
}

bool
QUICNetVConnection::shouldDestroy()
{
  return this->refcount() == 0;
}

VIO *
QUICNetVConnection::do_io_read(Continuation *c, int64_t nbytes, MIOBuffer *buf)
{
  ink_assert(false);
  return nullptr;
}

VIO *
QUICNetVConnection::do_io_write(Continuation *c, int64_t nbytes, IOBufferReader *buf, bool owner)
{
  ink_assert(false);
  return nullptr;
}

int
QUICNetVConnection::acceptEvent(int event, Event *e)
{
  EThread *t    = (e == nullptr) ? this_ethread() : e->ethread;
  NetHandler *h = get_NetHandler(t);

  MUTEX_TRY_LOCK(lock, h->mutex, t);
  if (!lock.is_locked()) {
    if (event == EVENT_NONE) {
      t->schedule_in(this, HRTIME_MSECONDS(net_retry_delay));
      return EVENT_DONE;
    } else {
      e->schedule_in(HRTIME_MSECONDS(net_retry_delay));
      return EVENT_CONT;
    }
  }

  // this->thread is already assigned by QUICPacketHandlerIn::_recv_packet
  ink_assert(this->thread == this_ethread());

  // Send this NetVC to NetHandler and start to polling read & write event.
  if (h->startIO(this) < 0) {
    free(t);
    return EVENT_DONE;
  }

  // FIXME: complete do_io_xxxx instead
  this->read.enabled = 1;

  // Handshake callback handler.
  SET_HANDLER((NetVConnHandler)&QUICNetVConnection::state_pre_handshake);

  // Send this netvc to InactivityCop.
  nh->startCop(this);

  if (inactivity_timeout_in) {
    set_inactivity_timeout(inactivity_timeout_in);
  } else {
    set_inactivity_timeout(0);
  }

  if (active_timeout_in) {
    set_active_timeout(active_timeout_in);
  }

  this->start();

  action_.continuation->handleEvent(NET_EVENT_ACCEPT, this);
  this->_schedule_packet_write_ready();

  return EVENT_DONE;
}

int
QUICNetVConnection::startEvent(int event, Event *e)
{
  ink_assert(event == EVENT_IMMEDIATE);
  MUTEX_TRY_LOCK(lock, get_NetHandler(e->ethread)->mutex, e->ethread);
  if (!lock.is_locked()) {
    e->schedule_in(HRTIME_MSECONDS(net_retry_delay));
    return EVENT_CONT;
  }

  if (!action_.cancelled) {
    this->connectUp(e->ethread, NO_FD);
  } else {
    this->free(e->ethread);
  }

  return EVENT_DONE;
}

// XXX This might be called on ET_UDP thread
void
QUICNetVConnection::start()
{
  ink_release_assert(this->thread != nullptr);

  this->_five_tuple.update(this->local_addr, this->remote_addr, SOCK_DGRAM);
  QUICPath trusted_path = {{}, {}};
  // Version 0x00000001 uses stream 0 for cryptographic handshake with TLS 1.3, but newer version may not
  if (this->direction() == NET_VCONNECTION_IN) {
    QUICCertConfig::scoped_config server_cert;

    this->_pp_key_info.set_context(QUICPacketProtectionKeyInfo::Context::SERVER);
    this->_ack_frame_manager.set_ack_delay_exponent(this->_quic_config->ack_delay_exponent_in());
    this->_reset_token = QUICStatelessResetToken(this->_quic_connection_id, this->_quic_config->instance_id());
    this->_hs_protocol = this->_setup_handshake_protocol(server_cert->ssl_default);
    this->_handshake_handler =
      new QUICHandshake(this, this->_hs_protocol, this->_reset_token, this->_quic_config->stateless_retry());
    this->_ack_frame_manager.set_max_ack_delay(this->_quic_config->max_ack_delay_in());
    this->_schedule_ack_manager_periodic(this->_quic_config->max_ack_delay_in());
  } else {
    trusted_path = {this->local_addr, this->remote_addr};
    QUICTPConfigQCP tp_config(this->_quic_config, NET_VCONNECTION_OUT);
    this->_pp_key_info.set_context(QUICPacketProtectionKeyInfo::Context::CLIENT);
    this->_ack_frame_manager.set_ack_delay_exponent(this->_quic_config->ack_delay_exponent_out());
    this->_hs_protocol       = this->_setup_handshake_protocol(this->_quic_config->client_ssl_ctx());
    this->_handshake_handler = new QUICHandshake(this, this->_hs_protocol);
    this->_handshake_handler->start(tp_config, &this->_packet_factory, this->_quic_config->vn_exercise_enabled());
    this->_handshake_handler->do_handshake();
    this->_ack_frame_manager.set_max_ack_delay(this->_quic_config->max_ack_delay_out());
    this->_schedule_ack_manager_periodic(this->_quic_config->max_ack_delay_out());
  }

  this->_application_map = new QUICApplicationMap();

  this->_frame_dispatcher = new QUICFrameDispatcher(this);

  // Create frame handlers
  QUICCCConfigQCP cc_config(this->_quic_config);
  QUICLDConfigQCP ld_config(this->_quic_config);
  this->_pinger = new QUICPinger();
  this->_padder = new QUICPadder(this->netvc_context);
  this->_rtt_measure.init(ld_config);
  this->_congestion_controller = new QUICCongestionController(this->_rtt_measure, this, cc_config);
  this->_loss_detector         = new QUICLossDetector(this, this->_congestion_controller, this->_pp_key_info, &this->_rtt_measure,
                                              this->_pinger, this->_padder, ld_config, this->netvc_context);
  this->_frame_dispatcher->add_handler(this->_loss_detector);

  this->_remote_flow_controller = new QUICRemoteConnectionFlowController(UINT64_MAX);
  this->_local_flow_controller  = new QUICLocalConnectionFlowController(&this->_rtt_measure, UINT64_MAX);
  this->_path_validator         = new QUICPathValidator(*this, [this](bool succeeded) {
    if (succeeded) {
      this->_alt_con_manager->drop_cid(this->_peer_old_quic_connection_id);
      // FIXME This is a kind of workaround for connection migration.
      // This PING make peer to send an ACK frame so that ATS can detect packet loss.
      // It would be better if QUICLossDetector could detect the loss in another way.
      this->ping();
    }
  });
  this->_stream_manager         = new QUICStreamManager(this, &this->_rtt_measure, this->_application_map);
  this->_path_manager           = new QUICPathManager(*this, *this->_path_validator);
  this->_path_manager->set_trusted_path(trusted_path);

  static constexpr int QUIC_STREAM_MANAGER_WEIGHT = QUICFrameGeneratorWeight::AFTER_DATA - 1;
  static constexpr int QUIC_PINGER_WEIGHT         = QUICFrameGeneratorWeight::LATE + 1;
  static constexpr int QUIC_PADDER_WEIGHT         = QUICFrameGeneratorWeight::LATE + 2;

  // Register frame generators
  this->_frame_generators.add_generator(*this->_handshake_handler, QUICFrameGeneratorWeight::EARLY); // CRYPTO
  this->_frame_generators.add_generator(*this->_path_validator, QUICFrameGeneratorWeight::EARLY); // PATH_CHALLENGE, PATH_RESPOSNE
  this->_frame_generators.add_generator(*this->_local_flow_controller, QUICFrameGeneratorWeight::BEFORE_DATA);  // MAX_DATA
  this->_frame_generators.add_generator(*this->_remote_flow_controller, QUICFrameGeneratorWeight::BEFORE_DATA); // DATA_BLOCKED
  this->_frame_generators.add_generator(*this, QUICFrameGeneratorWeight::BEFORE_DATA);                          // NEW_TOKEN
  this->_frame_generators.add_generator(*this->_stream_manager,
                                        QUIC_STREAM_MANAGER_WEIGHT); // STREAM, MAX_STREAM_DATA, STREAM_DATA_BLOCKED
  this->_frame_generators.add_generator(this->_ack_frame_manager, QUICFrameGeneratorWeight::BEFORE_DATA); // ACK

  this->_frame_generators.add_generator(*this->_pinger, QUIC_PINGER_WEIGHT); // PING
  // Warning: padder should be tail of the frame generators
  this->_frame_generators.add_generator(*this->_padder, QUIC_PADDER_WEIGHT); // PADDING

  // Register frame handlers
  this->_frame_dispatcher->add_handler(this);
  this->_frame_dispatcher->add_handler(this->_stream_manager);
  this->_frame_dispatcher->add_handler(this->_path_validator);
  this->_frame_dispatcher->add_handler(this->_handshake_handler);
}

void
QUICNetVConnection::free(EThread *t)
{
  QUICConDebug("Free connection");

  /* TODO: Uncmment these blocks after refactoring read / write process
    this->_udp_con        = nullptr;
    this->_packet_handler = nullptr;

    _unschedule_packet_write_ready();

    delete this->_handshake_handler;
    delete this->_application_map;
    delete this->_hs_protocol;
    delete this->_loss_detector;
    delete this->_frame_dispatcher;
    delete this->_stream_manager;
    delete this->_congestion_controller;
    if (this->_alt_con_manager) {
      delete this->_alt_con_manager;
    }

    super::clear();
  */
  ALPNSupport::clear();
  this->_packet_handler->close_connection(this);
}

void
QUICNetVConnection::free()
{
  this->free(this_ethread());
}

// called by ET_UDP
void
QUICNetVConnection::remove_connection_ids()
{
  if (this->_ctable) {
    this->_ctable->erase(this->_original_quic_connection_id, this);
    this->_ctable->erase(this->_quic_connection_id, this);
  }

  if (this->_alt_con_manager) {
    this->_alt_con_manager->invalidate_alt_connections();
  }
}

// called by ET_UDP
void
QUICNetVConnection::destroy(EThread *t)
{
  QUICConDebug("Destroy connection");
  /*  TODO: Uncmment these blocks after refactoring read / write process
    if (from_accept_thread) {
      quicNetVCAllocator.free(this);
    } else {
      THREAD_FREE(this, quicNetVCAllocator, t);
    }
  */
}

void
QUICNetVConnection::set_local_addr()
{
  int local_sa_size = sizeof(local_addr);
  ATS_UNUSED_RETURN(safe_getsockname(this->_udp_con->getFd(), &local_addr.sa, &local_sa_size));
}

void
QUICNetVConnection::reenable(VIO *vio)
{
  return;
}

int
QUICNetVConnection::connectUp(EThread *t, int fd)
{
  int res        = 0;
  NetHandler *nh = get_NetHandler(t);
  this->thread   = this_ethread();
  ink_assert(nh->mutex->thread_holding == this->thread);

  SET_HANDLER((NetVConnHandler)&QUICNetVConnection::state_pre_handshake);

  if ((res = nh->startIO(this)) < 0) {
    // FIXME: startIO only return 0 now! what should we do if it failed ?
  }

  nh->startCop(this);

  // FIXME: complete do_io_xxxx instead
  this->read.enabled = 1;

  this->set_local_addr();
  this->remote_addr = con.addr;

  this->start();

  // start QUIC handshake
  this->_schedule_packet_write_ready();

  return CONNECT_SUCCESS;
}

QUICConnectionId
QUICNetVConnection::peer_connection_id() const
{
  return this->_peer_quic_connection_id;
}

QUICConnectionId
QUICNetVConnection::original_connection_id() const
{
  return this->_original_quic_connection_id;
}

QUICConnectionId
QUICNetVConnection::first_connection_id() const
{
  return this->_first_quic_connection_id;
}

QUICConnectionId
QUICNetVConnection::connection_id() const
{
  return this->_quic_connection_id;
}

/*
 Return combination of dst connection id and src connection id for debug log
 e.g. "aaaaaaaa-bbbbbbbb"
   - "aaaaaaaa" : high 32 bit of dst connection id
   - "bbbbbbbb" : high 32 bit of src connection id
 */
std::string_view
QUICNetVConnection::cids() const
{
  return this->_cids;
}

const QUICFiveTuple
QUICNetVConnection::five_tuple() const
{
  return this->_five_tuple;
}

uint32_t
QUICNetVConnection::pmtu() const
{
  return this->_pmtu;
}

NetVConnectionContext_t
QUICNetVConnection::direction() const
{
  return this->netvc_context;
}

uint32_t
QUICNetVConnection::_minimum_quic_packet_size()
{
  if (netvc_context == NET_VCONNECTION_OUT) {
    // FIXME Only the first packet need to be 1200 bytes at least
    return MINIMUM_INITIAL_PACKET_SIZE;
  } else {
    // FIXME This size should be configurable and should have some randomness
    // This is just for providing protection against packet analysis for protected packets
    return 32 + (this->_rnd() & 0x3f); // 32 to 96
  }
}

uint32_t
QUICNetVConnection::_maximum_quic_packet_size() const
{
  if (this->options.ip_family == PF_INET6) {
    return this->_pmtu - UDP_HEADER_SIZE - IPV6_HEADER_SIZE;
  } else {
    return this->_pmtu - UDP_HEADER_SIZE - IPV4_HEADER_SIZE;
  }
}

uint64_t
QUICNetVConnection::_maximum_stream_frame_data_size()
{
  return this->_maximum_quic_packet_size() - MAX_STREAM_FRAME_OVERHEAD - MAX_PACKET_OVERHEAD;
}

QUICStreamManager *
QUICNetVConnection::stream_manager()
{
  return this->_stream_manager;
}

void
QUICNetVConnection::handle_received_packet(UDPPacket *packet)
{
  this->_packet_recv_queue.enqueue(packet);
}

void
QUICNetVConnection::ping()
{
  this->_pinger->request(QUICEncryptionLevel::ONE_RTT);
}

void
QUICNetVConnection::close(QUICConnectionErrorUPtr error)
{
  if (this->handler == reinterpret_cast<ContinuationHandler>(&QUICNetVConnection::state_connection_closed) ||
      this->handler == reinterpret_cast<ContinuationHandler>(&QUICNetVConnection::state_connection_closing)) {
    // do nothing
  } else {
    this->_switch_to_closing_state(std::move(error));
  }
}

std::vector<QUICFrameType>
QUICNetVConnection::interests()
{
  return {QUICFrameType::CONNECTION_CLOSE, QUICFrameType::DATA_BLOCKED, QUICFrameType::MAX_DATA};
}

QUICConnectionErrorUPtr
QUICNetVConnection::handle_frame(QUICEncryptionLevel level, const QUICFrame &frame)
{
  QUICConnectionErrorUPtr error = nullptr;

  switch (frame.type()) {
  case QUICFrameType::MAX_DATA:
    this->_remote_flow_controller->forward_limit(static_cast<const QUICMaxDataFrame &>(frame).maximum_data());
    QUICFCDebug("[REMOTE] %" PRIu64 "/%" PRIu64, this->_remote_flow_controller->current_offset(),
                this->_remote_flow_controller->current_limit());
    this->_schedule_packet_write_ready();
    break;
  case QUICFrameType::DATA_BLOCKED:
    // DATA_BLOCKED frame is for debugging. Nothing to do here.
    break;
  case QUICFrameType::CONNECTION_CLOSE:
    if (this->handler == reinterpret_cast<NetVConnHandler>(&QUICNetVConnection::state_connection_closed) ||
        this->handler == reinterpret_cast<NetVConnHandler>(&QUICNetVConnection::state_connection_draining)) {
      return error;
    }

    // 7.9.1. Closing and Draining Connection States
    // An endpoint MAY transition from the closing period to the draining period if it can confirm that its peer is also closing or
    // draining. Receiving a closing frame is sufficient confirmation, as is receiving a stateless reset.
    {
      uint16_t error_code = static_cast<const QUICConnectionCloseFrame &>(frame).error_code();
      this->_switch_to_draining_state(
        QUICConnectionErrorUPtr(std::make_unique<QUICConnectionError>(static_cast<QUICTransErrorCode>(error_code))));
    }
    break;
  default:
    QUICConDebug("Unexpected frame type: %02x", static_cast<unsigned int>(frame.type()));
    ink_assert(false);
    break;
  }

  return error;
}

// XXX Setup QUICNetVConnection on regular EThread.
// QUICNetVConnection::init() might be called on ET_UDP EThread.
int
QUICNetVConnection::state_pre_handshake(int event, Event *data)
{
  SCOPED_MUTEX_LOCK(lock, this->mutex, this_ethread());

  // this->thread should be assigned on any direction
  ink_assert(this->thread == this_ethread());

  if (!this->nh) {
    this->nh = get_NetHandler(this_ethread());
  }

  // FIXME: Should be accept_no_activity_timeout?
  if (this->get_context() == NET_VCONNECTION_IN) {
    this->set_inactivity_timeout(HRTIME_MSECONDS(this->_quic_config->no_activity_timeout_in()));
  } else {
    this->set_inactivity_timeout(HRTIME_MSECONDS(this->_quic_config->no_activity_timeout_out()));
  }

  this->add_to_active_queue();

  this->_switch_to_handshake_state();
  return this->handleEvent(event, data);
}

// TODO: Timeout by active_timeout
int
QUICNetVConnection::state_handshake(int event, Event *data)
{
  SCOPED_MUTEX_LOCK(lock, this->mutex, this_ethread());

  if (this->_handshake_handler && this->_handshake_handler->is_completed()) {
    this->_switch_to_established_state();
    return this->handleEvent(event, data);
  }

  QUICConnectionErrorUPtr error = nullptr;

  switch (event) {
  case QUIC_EVENT_PACKET_READ_READY: {
    QUICPacketCreationResult result;
    net_activity(this, this_ethread());
    do {
      QUICPacketUPtr packet = this->_dequeue_recv_packet(result);
      if (result == QUICPacketCreationResult::NOT_READY) {
        error = nullptr;
      } else if (result == QUICPacketCreationResult::FAILED) {
        // Don't make this error, and discard the packet.
        // Because:
        // - Attacker can terminate connections
        // - It could be just an errora on lower layer
        error = nullptr;
      } else if (result == QUICPacketCreationResult::SUCCESS || result == QUICPacketCreationResult::UNSUPPORTED) {
        error = this->_state_handshake_process_packet(*packet);
      }

      // if we complete handshake, switch to establish state
      if (this->_handshake_handler && this->_handshake_handler->is_completed()) {
        this->_switch_to_established_state();
        return this->handleEvent(event, data);
      }

    } while (error == nullptr && (result == QUICPacketCreationResult::SUCCESS || result == QUICPacketCreationResult::IGNORED));
    break;
  }
  case QUIC_EVENT_ACK_PERIODIC:
    this->_handle_periodic_ack_event();
    break;
  case QUIC_EVENT_PACKET_WRITE_READY:
    this->_close_packet_write_ready(data);
    // TODO: support RETRY packet
    error = this->_state_common_send_packet();
    // Reschedule WRITE_READY
    this->_schedule_packet_write_ready(true);
    break;
<<<<<<< HEAD
  case EVENT_IMMEDIATE:
=======
  case QUIC_EVENT_PATH_VALIDATION_TIMEOUT:
    this->_handle_path_validation_timeout(data);
    break;
  case VC_EVENT_INACTIVITY_TIMEOUT:
>>>>>>> 5886fb21
    // Start Immediate Close because of Idle Timeout
    this->_handle_idle_timeout();
    break;
  default:
    QUICConDebug("Unexpected event: %s (%d)", QUICDebugNames::quic_event(event), event);
  }

  if (error != nullptr) {
    this->_handle_error(std::move(error));
  }

  return EVENT_CONT;
}

int
QUICNetVConnection::state_connection_established(int event, Event *data)
{
  SCOPED_MUTEX_LOCK(lock, this->mutex, this_ethread());
  QUICConnectionErrorUPtr error = nullptr;
  switch (event) {
  case QUIC_EVENT_PACKET_READ_READY:
    error = this->_state_connection_established_receive_packet();
    break;
  case QUIC_EVENT_ACK_PERIODIC:
    this->_handle_periodic_ack_event();
    break;
  case QUIC_EVENT_PACKET_WRITE_READY:
    this->_close_packet_write_ready(data);
    error = this->_state_common_send_packet();
    // Reschedule WRITE_READY
    this->_schedule_packet_write_ready(true);
    break;
<<<<<<< HEAD
  case EVENT_IMMEDIATE:
=======
  case QUIC_EVENT_PATH_VALIDATION_TIMEOUT:
    this->_handle_path_validation_timeout(data);
    break;
  case VC_EVENT_INACTIVITY_TIMEOUT:
>>>>>>> 5886fb21
    // Start Immediate Close because of Idle Timeout
    this->_handle_idle_timeout();
    break;
  default:
    QUICConDebug("Unexpected event: %s (%d)", QUICDebugNames::quic_event(event), event);
  }

  if (error != nullptr) {
    QUICConDebug("QUICError: cls=%u, code=0x%" PRIx16, static_cast<unsigned int>(error->cls), error->code);
    this->_handle_error(std::move(error));
  }

  return EVENT_CONT;
}

int
QUICNetVConnection::state_connection_closing(int event, Event *data)
{
  SCOPED_MUTEX_LOCK(lock, this->mutex, this_ethread());

  QUICConnectionErrorUPtr error = nullptr;
  switch (event) {
  case QUIC_EVENT_PACKET_READ_READY:
    error = this->_state_closing_receive_packet();
    break;
  case QUIC_EVENT_PACKET_WRITE_READY:
    this->_close_packet_write_ready(data);
    this->_state_closing_send_packet();
    break;
  case QUIC_EVENT_CLOSING_TIMEOUT:
    this->_close_closing_timeout(data);
    this->_switch_to_close_state();
    break;
  case QUIC_EVENT_ACK_PERIODIC:
  default:
    QUICConDebug("Unexpected event: %s (%d)", QUICDebugNames::quic_event(event), event);
    ink_assert(false);
  }

  return EVENT_DONE;
}

int
QUICNetVConnection::state_connection_draining(int event, Event *data)
{
  SCOPED_MUTEX_LOCK(lock, this->mutex, this_ethread());

  QUICConnectionErrorUPtr error = nullptr;
  switch (event) {
  case QUIC_EVENT_PACKET_READ_READY:
    error = this->_state_draining_receive_packet();
    break;
  case QUIC_EVENT_PACKET_WRITE_READY:
    // Do not send any packets in this state.
    // This should be the only difference between this and closing_state.
    this->_close_packet_write_ready(data);
    break;
  case QUIC_EVENT_CLOSING_TIMEOUT:
    this->_close_closing_timeout(data);
    this->_switch_to_close_state();
    break;
  case QUIC_EVENT_ACK_PERIODIC:
  default:
    QUICConDebug("Unexpected event: %s (%d)", QUICDebugNames::quic_event(event), event);
    ink_assert(false);
  }

  return EVENT_DONE;
}

int
QUICNetVConnection::state_connection_closed(int event, Event *data)
{
  SCOPED_MUTEX_LOCK(lock, this->mutex, this_ethread());
  switch (event) {
  case QUIC_EVENT_SHUTDOWN: {
    this->_unschedule_ack_manager_periodic();
    this->_unschedule_packet_write_ready();
    this->_unschedule_closing_timeout();
    this->_close_closed_event(data);
    this->next_inactivity_timeout_at = 0;
    this->next_activity_timeout_at   = 0;

    this->inactivity_timeout_in = 0;
    this->active_timeout_in     = 0;

    // TODO: Drop record from Connection-ID - QUICNetVConnection table in QUICPacketHandler
    // Shutdown loss detector
    SCOPED_MUTEX_LOCK(lock2, this->_loss_detector->mutex, this_ethread());
    this->_loss_detector->handleEvent(QUIC_EVENT_LD_SHUTDOWN, nullptr);

    // FIXME I'm not sure whether we can block here, but it's needed to not crash.
    SCOPED_MUTEX_LOCK(lock, this->nh->mutex, this_ethread());
    if (this->nh) {
      this->nh->free_netvc(this);
    } else {
      this->free(this->mutex->thread_holding);
    }
    break;
  }
  case QUIC_EVENT_PACKET_WRITE_READY: {
    this->_close_packet_write_ready(data);
    break;
  }
  default:
    QUICConDebug("Unexpected event: %s (%d)", QUICDebugNames::quic_event(event), event);
  }

  return EVENT_DONE;
}

UDPConnection *
QUICNetVConnection::get_udp_con()
{
  return this->_udp_con;
}

void
QUICNetVConnection::net_read_io(NetHandler *nh, EThread *lthread)
{
  SCOPED_MUTEX_LOCK(lock, this->mutex, this_ethread());
  this->handleEvent(QUIC_EVENT_PACKET_READ_READY, nullptr);

  return;
}

int64_t
QUICNetVConnection::load_buffer_and_write(int64_t towrite, MIOBufferAccessor &buf, int64_t &total_written, int &needs)
{
  ink_assert(false);

  return 0;
}

int
QUICNetVConnection::populate_protocol(std::string_view *results, int n) const
{
  int retval = 0;
  if (n > retval) {
    results[retval++] = IP_PROTO_TAG_QUIC;
    if (n > retval) {
      retval += super::populate_protocol(results + retval, n - retval);
    }
  }
  return retval;
}

const char *
QUICNetVConnection::protocol_contains(std::string_view prefix) const
{
  const char *retval   = nullptr;
  std::string_view tag = IP_PROTO_TAG_QUIC;
  if (prefix.size() <= tag.size() && strncmp(tag.data(), prefix.data(), prefix.size()) == 0) {
    retval = tag.data();
  } else {
    retval = super::protocol_contains(prefix);
  }
  return retval;
}

// ALPN TLS extension callback. Given the client's set of offered
// protocols, we have to select a protocol to use for this session.
int
QUICNetVConnection::select_next_protocol(SSL *ssl, const unsigned char **out, unsigned char *outlen, const unsigned char *in,
                                         unsigned inlen) const
{
  const unsigned char *npnptr = nullptr;
  unsigned int npnsize        = 0;
  if (this->getNPN(&npnptr, &npnsize)) {
    // SSL_select_next_proto chooses the first server-offered protocol that appears in the clients protocol set, ie. the
    // server selects the protocol. This is a n^2 search, so it's preferable to keep the protocol set short.
    if (SSL_select_next_proto((unsigned char **)out, outlen, npnptr, npnsize, in, inlen) == OPENSSL_NPN_NEGOTIATED) {
      Debug("ssl", "selected ALPN protocol %.*s", (int)(*outlen), *out);
      return SSL_TLSEXT_ERR_OK;
    }
  }

  *out    = nullptr;
  *outlen = 0;
  return SSL_TLSEXT_ERR_NOACK;
}

bool
QUICNetVConnection::is_closed() const
{
  return this->handler == reinterpret_cast<NetVConnHandler>(&QUICNetVConnection::state_connection_closed);
}

QUICPacketNumber
QUICNetVConnection::_largest_acked_packet_number(QUICEncryptionLevel level) const
{
  auto index = QUICTypeUtil::pn_space(level);

  return this->_loss_detector->largest_acked_packet_number(index);
}

std::string_view
QUICNetVConnection::negotiated_application_name() const
{
  const uint8_t *name;
  unsigned int name_len = 0;

  this->_hs_protocol->negotiated_application_name(&name, &name_len);

  return std::string_view(reinterpret_cast<const char *>(name), name_len);
}

QUICConnectionErrorUPtr
QUICNetVConnection::_state_handshake_process_packet(const QUICPacket &packet)
{
  QUICConnectionErrorUPtr error = nullptr;
  switch (packet.type()) {
  case QUICPacketType::VERSION_NEGOTIATION:
    error = this->_state_handshake_process_version_negotiation_packet(packet);
    break;
  case QUICPacketType::INITIAL:
    error = this->_state_handshake_process_initial_packet(packet);
    break;
  case QUICPacketType::RETRY:
    error = this->_state_handshake_process_retry_packet(packet);
    break;
  case QUICPacketType::HANDSHAKE:
    error = this->_state_handshake_process_handshake_packet(packet);
    if (this->_pp_key_info.is_decryption_key_available(QUICKeyPhase::INITIAL) && this->netvc_context == NET_VCONNECTION_IN) {
      this->_pp_key_info.drop_keys(QUICKeyPhase::INITIAL);
      this->_minimum_encryption_level = QUICEncryptionLevel::HANDSHAKE;
    }
    break;
  case QUICPacketType::ZERO_RTT_PROTECTED:
    error = this->_state_handshake_process_zero_rtt_protected_packet(packet);
    break;
  case QUICPacketType::PROTECTED:
  default:
    QUICConDebug("Ignore %s(%" PRIu8 ") packet", QUICDebugNames::packet_type(packet.type()), static_cast<uint8_t>(packet.type()));

    error = std::make_unique<QUICConnectionError>(QUICTransErrorCode::INTERNAL_ERROR);
    break;
  }
  return error;
}

QUICConnectionErrorUPtr
QUICNetVConnection::_state_handshake_process_version_negotiation_packet(const QUICPacket &packet)
{
  QUICConnectionErrorUPtr error = nullptr;

  if (packet.destination_cid() != this->connection_id()) {
    QUICConDebug("Ignore Version Negotiation packet");
    return error;
  }

  if (this->_handshake_handler->is_version_negotiated()) {
    QUICConDebug("ignore VN - already negotiated");
  } else {
    error = this->_handshake_handler->negotiate_version(packet, &this->_packet_factory);

    // discard all transport state except packet number
    this->_loss_detector->reset();

    this->_congestion_controller->reset();

    // start handshake over
    this->_handshake_handler->reset();
    this->_handshake_handler->do_handshake();
    this->_schedule_packet_write_ready();
  }

  return error;
}

QUICConnectionErrorUPtr
QUICNetVConnection::_state_handshake_process_initial_packet(const QUICPacket &packet)
{
  // QUIC packet could be smaller than MINIMUM_INITIAL_PACKET_SIZE when coalescing packets
  // if (packet->size() < MINIMUM_INITIAL_PACKET_SIZE) {
  //   QUICConDebug("Packet size is smaller than the minimum initial packet size");
  //   // Ignore the packet
  //   return QUICErrorUPtr(new QUICNoError());
  // }

  QUICConnectionErrorUPtr error = nullptr;

  // Start handshake
  if (this->netvc_context == NET_VCONNECTION_IN) {
    if (!this->_alt_con_manager) {
      this->_alt_con_manager =
        new QUICAltConnectionManager(this, *this->_ctable, this->_peer_quic_connection_id, this->_quic_config->instance_id(),
                                     this->_quic_config->num_alt_connection_ids(), this->_quic_config->preferred_address_ipv4(),
                                     this->_quic_config->preferred_address_ipv6());
      this->_frame_generators.add_generator(*this->_alt_con_manager, QUICFrameGeneratorWeight::EARLY);
      this->_frame_dispatcher->add_handler(this->_alt_con_manager);
    }
    QUICTPConfigQCP tp_config(this->_quic_config, NET_VCONNECTION_IN);
    error = this->_handshake_handler->start(tp_config, packet, &this->_packet_factory, this->_alt_con_manager->preferred_address());

    // If version negotiation was failed and VERSION NEGOTIATION packet was sent, nothing to do.
    if (this->_handshake_handler->is_version_negotiated()) {
      error = this->_recv_and_ack(packet);

      if (error == nullptr && !this->_handshake_handler->has_remote_tp()) {
        error = std::make_unique<QUICConnectionError>(QUICTransErrorCode::TRANSPORT_PARAMETER_ERROR);
      }
    }
  } else {
    // on client side, _handshake_handler is already started. Just process packet like _state_handshake_process_handshake_packet()
    error = this->_recv_and_ack(packet);
  }

  return error;
}

/**
   This doesn't call this->_recv_and_ack(), because RETRY packet doesn't have any frames.
 */
QUICConnectionErrorUPtr
QUICNetVConnection::_state_handshake_process_retry_packet(const QUICPacket &packet)
{
  ink_assert(this->netvc_context == NET_VCONNECTION_OUT);

  if (this->_av_token) {
    QUICConDebug("Ignore RETRY packet - already processed before");
    return nullptr;
  }

  // TODO: move packet->payload to _av_token
  this->_av_token_len = packet.payload_length();
  this->_av_token     = ats_unique_malloc(this->_av_token_len);
  memcpy(this->_av_token.get(), packet.payload(), this->_av_token_len);

  this->_padder->set_av_token_len(this->_av_token_len);

  // discard all transport state
  this->_handshake_handler->reset();
  this->_packet_factory.reset();
  this->_loss_detector->reset();

  this->_congestion_controller->reset();
  this->_packet_recv_queue.reset();

  // Initialize Key Materials with peer CID. Because peer CID is DCID of (second) INITIAL packet from client which reply to RETRY
  // packet from server
  this->_hs_protocol->initialize_key_materials(this->_peer_quic_connection_id);

  // start handshake over
  this->_handshake_handler->do_handshake();
  this->_schedule_packet_write_ready();

  return nullptr;
}

QUICConnectionErrorUPtr
QUICNetVConnection::_state_handshake_process_handshake_packet(const QUICPacket &packet)
{
  // Source address is verified by receiving any message from the client encrypted using the
  // Handshake keys.
  if (this->netvc_context == NET_VCONNECTION_IN && !this->_verfied_state.is_verified()) {
    this->_verfied_state.set_addr_verifed();
  }
  return this->_recv_and_ack(packet);
}

QUICConnectionErrorUPtr
QUICNetVConnection::_state_handshake_process_zero_rtt_protected_packet(const QUICPacket &packet)
{
  this->_stream_manager->init_flow_control_params(this->_handshake_handler->local_transport_parameters(),
                                                  this->_handshake_handler->remote_transport_parameters());
  this->_start_application();
  return this->_recv_and_ack(packet);
}

QUICConnectionErrorUPtr
QUICNetVConnection::_state_connection_established_process_protected_packet(const QUICPacket &packet)
{
  QUICConnectionErrorUPtr error = nullptr;
  bool has_non_probing_frame    = false;

  error = this->_recv_and_ack(packet, &has_non_probing_frame);
  if (error != nullptr) {
    return error;
  }

  // Migrate connection if required
  // FIXME Connection migration will be initiated when a peer sent non-probing frames.
  // We need to two or more paths because we need to respond to probing packets on a new path and also need to send other frames
  // on the old path until they initiate migration.
  // if (packet.destination_cid() == this->_quic_connection_id && has_non_probing_frame) {
  if (this->_alt_con_manager != nullptr) {
    if (packet.destination_cid() != this->_quic_connection_id || !ats_ip_addr_port_eq(packet.from(), this->remote_addr)) {
      if (!has_non_probing_frame) {
        QUICConDebug("FIXME: Connection migration has been initiated without non-probing frames");
      }
      error = this->_state_connection_established_migrate_connection(packet);
      if (error != nullptr) {
        return error;
      }
    }
  }

  // For Connection Migration excercise
  if (this->netvc_context == NET_VCONNECTION_OUT && this->_quic_config->cm_exercise_enabled()) {
    this->_state_connection_established_initiate_connection_migration();
  }

  return error;
}

QUICConnectionErrorUPtr
QUICNetVConnection::_state_connection_established_receive_packet()
{
  QUICConnectionErrorUPtr error = nullptr;
  QUICPacketCreationResult result;

  // Receive a QUIC packet
  net_activity(this, this_ethread());
  do {
    QUICPacketUPtr packet = this->_dequeue_recv_packet(result);
    if (result == QUICPacketCreationResult::FAILED) {
      // Don't make this error, and discard the packet.
      // Because:
      // - Attacker can terminate connections
      // - It could be just an errora on lower layer
      continue;
    } else if (result == QUICPacketCreationResult::NO_PACKET) {
      return error;
    } else if (result == QUICPacketCreationResult::NOT_READY) {
      return error;
    } else if (result == QUICPacketCreationResult::IGNORED) {
      continue;
    }

    // Process the packet
    switch (packet->type()) {
    case QUICPacketType::PROTECTED:
      error = this->_state_connection_established_process_protected_packet(*packet);
      break;
    case QUICPacketType::INITIAL:
    case QUICPacketType::HANDSHAKE:
    case QUICPacketType::ZERO_RTT_PROTECTED:
      // Pass packet to _recv_and_ack to send ack to the packet. Stream data will be discarded by offset mismatch.
      error = this->_recv_and_ack(*packet);
      break;
    default:
      QUICConDebug("Unknown packet type: %s(%" PRIu8 ")", QUICDebugNames::packet_type(packet->type()),
                   static_cast<uint8_t>(packet->type()));

      error = std::make_unique<QUICConnectionError>(QUICTransErrorCode::INTERNAL_ERROR);
      break;
    }

  } while (error == nullptr && (result == QUICPacketCreationResult::SUCCESS || result == QUICPacketCreationResult::IGNORED));
  return error;
}

QUICConnectionErrorUPtr
QUICNetVConnection::_state_closing_receive_packet()
{
  while (this->_packet_recv_queue.size() > 0) {
    QUICPacketCreationResult result;
    QUICPacketUPtr packet = this->_dequeue_recv_packet(result);
    if (result == QUICPacketCreationResult::SUCCESS) {
      switch (packet->type()) {
      case QUICPacketType::VERSION_NEGOTIATION:
        // Ignore VN packets on closing state
        break;
      default:
        this->_recv_and_ack(*packet);
        break;
      }
    }
    ++this->_state_closing_recv_packet_count;

    if (this->_state_closing_recv_packet_window < STATE_CLOSING_MAX_RECV_PKT_WIND &&
        this->_state_closing_recv_packet_count >= this->_state_closing_recv_packet_window) {
      this->_state_closing_recv_packet_count = 0;
      this->_state_closing_recv_packet_window <<= 1;

      this->_schedule_packet_write_ready(true);
      break;
    }
  }

  return nullptr;
}

QUICConnectionErrorUPtr
QUICNetVConnection::_state_draining_receive_packet()
{
  while (this->_packet_recv_queue.size() > 0) {
    QUICPacketCreationResult result;
    QUICPacketUPtr packet = this->_dequeue_recv_packet(result);
    if (result == QUICPacketCreationResult::SUCCESS) {
      this->_recv_and_ack(*packet);
      // Do NOT schedule WRITE_READY event from this point.
      // An endpoint in the draining state MUST NOT send any packets.
    }
  }

  return nullptr;
}

/**
 * 1. Check congestion window
 * 2. Allocate buffer for UDP Payload
 * 3. Generate QUIC Packet
 * 4. Store data to the paylaod
 * 5. Send UDP Packet
 */
QUICConnectionErrorUPtr
QUICNetVConnection::_state_common_send_packet()
{
  uint32_t packet_count = 0;
  uint32_t error        = 0;
  while (error == 0 && packet_count < PACKET_PER_EVENT) {
    uint32_t window = this->_congestion_controller->open_window();

    if (window == 0) {
      break;
    }

    Ptr<IOBufferBlock> udp_payload(new_IOBufferBlock());
    uint32_t udp_payload_len = std::min(window, this->_pmtu);
    udp_payload->alloc(iobuffer_size_to_index(udp_payload_len));

    uint32_t written = 0;
    for (int i = static_cast<int>(this->_minimum_encryption_level); i <= static_cast<int>(QUICEncryptionLevel::ONE_RTT); ++i) {
      auto level = QUIC_ENCRYPTION_LEVELS[i];
      if (level == QUICEncryptionLevel::ONE_RTT && !this->_handshake_handler->is_completed()) {
        continue;
      }

      uint32_t max_packet_size = udp_payload_len - written;
      if (this->netvc_context == NET_VCONNECTION_IN && !this->_verfied_state.is_verified()) {
        max_packet_size = std::min(max_packet_size, this->_verfied_state.windows());
      }

      QUICPacketInfoUPtr packet_info = std::make_unique<QUICPacketInfo>();
      QUICPacketUPtr packet          = this->_packetize_frames(level, max_packet_size, packet_info->frames);

      if (packet) {
        packet_info->packet_number    = packet->packet_number();
        packet_info->time_sent        = Thread::get_hrtime();
        packet_info->ack_eliciting    = packet->is_ack_eliciting();
        packet_info->is_crypto_packet = packet->is_crypto_packet();
        packet_info->in_flight        = true;
        if (packet_info->ack_eliciting) {
          packet_info->sent_bytes = packet->size();
        } else {
          packet_info->sent_bytes = 0;
        }
        packet_info->type     = packet->type();
        packet_info->pn_space = QUICTypeUtil::pn_space(level);

        if (this->netvc_context == NET_VCONNECTION_IN && !this->_verfied_state.is_verified()) {
          QUICConDebug("send to unverified window: %u", this->_verfied_state.windows());
          this->_verfied_state.consume(packet->size());
        }

        // TODO: do not write two QUIC Short Header Packets
        uint8_t *buf = reinterpret_cast<uint8_t *>(udp_payload->end());
        size_t len   = 0;
        packet->store(buf, &len);
        udp_payload->fill(len);
        written += len;

        int dcil = (this->_peer_quic_connection_id == QUICConnectionId::ZERO()) ? 0 : this->_peer_quic_connection_id.length();
        if (!this->_ph_protector.protect(buf, len, dcil)) {
          ink_assert(!"failed to protect buffer");
        }

        QUICConDebug("[TX] %s packet #%" PRIu64 " size=%zu", QUICDebugNames::packet_type(packet->type()), packet->packet_number(),
                     len);

        if (this->_pp_key_info.is_encryption_key_available(QUICKeyPhase::INITIAL) && packet->type() == QUICPacketType::HANDSHAKE &&
            this->netvc_context == NET_VCONNECTION_OUT) {
          this->_pp_key_info.drop_keys(QUICKeyPhase::INITIAL);
          this->_minimum_encryption_level = QUICEncryptionLevel::HANDSHAKE;
        }

        this->_loss_detector->on_packet_sent(std::move(packet_info));
        packet_count++;
      }
    }

    if (written) {
      this->_packet_handler->send_packet(this, udp_payload);
    } else {
      udp_payload->dealloc();
      break;
    }
  }

  if (packet_count) {
    QUIC_INCREMENT_DYN_STAT_EX(QUICStats::total_packets_sent_stat, packet_count);
    net_activity(this, this_ethread());
  }

  return nullptr;
}

QUICConnectionErrorUPtr
QUICNetVConnection::_state_closing_send_packet()
{
  this->_packetize_closing_frame();

  // TODO: should credit of congestion controller be checked?

  // During the closing period, an endpoint that sends a
  // closing frame SHOULD respond to any packet that it receives with
  // another packet containing a closing frame.  To minimize the state
  // that an endpoint maintains for a closing connection, endpoints MAY
  // send the exact same packet.
  if (this->_the_final_packet) {
    this->_packet_handler->send_packet(*this->_the_final_packet, this, this->_ph_protector);
  }

  return nullptr;
}

Ptr<IOBufferBlock>
QUICNetVConnection::_store_frame(Ptr<IOBufferBlock> parent_block, size_t &size_added, uint64_t &max_frame_size, QUICFrame &frame,
                                 std::vector<QUICFrameInfo> &frames)
{
  Ptr<IOBufferBlock> new_block = frame.to_io_buffer_block(max_frame_size);

  size_added             = 0;
  Ptr<IOBufferBlock> tmp = new_block;
  while (tmp) {
    size_added += tmp->size();
    tmp = tmp->next;
  }

  if (parent_block == nullptr) {
    parent_block = new_block;
  } else {
    parent_block->next = new_block;
  }

  // frame should be stored because it's created with max_frame_size
  ink_assert(size_added != 0);

  max_frame_size -= size_added;

  if (is_debug_tag_set(QUIC_DEBUG_TAG.data())) {
    char msg[1024];
    frame.debug_msg(msg, sizeof(msg));
    QUICConDebug("[TX] | %s", msg);
  }

  frames.emplace_back(frame.id(), frame.generated_by());

  while (parent_block->next) {
    parent_block = parent_block->next;
  }
  return parent_block;
}

QUICPacketUPtr
QUICNetVConnection::_packetize_frames(QUICEncryptionLevel level, uint64_t max_packet_size, std::vector<QUICFrameInfo> &frames)
{
  QUICPacketUPtr packet = QUICPacketFactory::create_null_packet();
  if (max_packet_size <= MAX_PACKET_OVERHEAD) {
    return packet;
  }

  // TODO: adjust MAX_PACKET_OVERHEAD for each encryption level
  uint64_t max_frame_size = max_packet_size - MAX_PACKET_OVERHEAD;
  if (level == QUICEncryptionLevel::INITIAL && this->_av_token) {
    max_frame_size = max_frame_size - (QUICVariableInt::size(this->_av_token_len) + this->_av_token_len);
  }
  max_frame_size = std::min(max_frame_size, this->_maximum_stream_frame_data_size());

  bool probing                   = false;
  int frame_count                = 0;
  size_t len                     = 0;
  Ptr<IOBufferBlock> first_block = make_ptr<IOBufferBlock>(new_IOBufferBlock());
  Ptr<IOBufferBlock> last_block  = first_block;
  first_block->alloc(iobuffer_size_to_index(0));
  first_block->fill(0);

  uint32_t seq_num   = this->_seq_num++;
  size_t size_added  = 0;
  bool ack_eliciting = false;
  bool crypto        = false;
  uint8_t frame_instance_buffer[QUICFrame::MAX_INSTANCE_SIZE]; // This is for a frame instance but not serialized frame data
  QUICFrame *frame = nullptr;
  for (auto g : this->_frame_generators.generators()) {
    // a non-ack_eliciting packet is ready, but we can not send continuous two ack_eliciting packets.
    while (g->will_generate_frame(level, len, ack_eliciting, seq_num)) {
      // FIXME will_generate_frame should receive more parameters so we don't need extra checks
      if (g == this->_remote_flow_controller && !this->_stream_manager->will_generate_frame(level, len, ack_eliciting, seq_num)) {
        break;
      }

      if (g == this->_stream_manager) {
        // Don't send DATA frames if current path is not validated
        // FIXME will_generate_frame should receive more parameters so we don't need extra checks
        if (auto path = this->_path_manager->get_verified_path(); !path.remote_ep().isValid()) {
          break;
        }
      }

      // Common block
      frame =
        g->generate_frame(frame_instance_buffer, level, this->_remote_flow_controller->credit(), max_frame_size, len, seq_num);
      if (frame) {
        ++frame_count;
        probing |= frame->is_probing_frame();
        if (frame->is_flow_controlled()) {
          int ret = this->_remote_flow_controller->update(this->_stream_manager->total_offset_sent());
          QUICFCDebug("[REMOTE] %" PRIu64 "/%" PRIu64, this->_remote_flow_controller->current_offset(),
                      this->_remote_flow_controller->current_limit());
          ink_assert(ret == 0);
        }
        last_block = this->_store_frame(last_block, size_added, max_frame_size, *frame, frames);
        len += size_added;

        // FIXME ACK frame should have priority
        if (frame->type() == QUICFrameType::STREAM) {
          if (++this->_stream_frames_sent % MAX_CONSECUTIVE_STREAMS == 0) {
            break;
          }
        }

        if (!ack_eliciting && frame->ack_eliciting()) {
          ack_eliciting = true;
        }

        if (frame->type() == QUICFrameType::CRYPTO && frame->ack_eliciting()) {
          crypto = true;
        }

        frame->~QUICFrame();
      } else {
        // Move to next generator
        break;
      }
    }
  }

  // Schedule a packet
  if (len != 0) {
    // Packet is retransmittable if it's not ack only packet
    packet = this->_build_packet(level, first_block, ack_eliciting, probing, crypto);
  }

  return packet;
}

void
QUICNetVConnection::_packetize_closing_frame()
{
  if (this->_connection_error == nullptr || this->_the_final_packet) {
    return;
  }

  QUICFrame *frame = nullptr;

  // CONNECTION_CLOSE
  uint8_t frame_buf[QUICFrame::MAX_INSTANCE_SIZE];
  frame = QUICFrameFactory::create_connection_close_frame(frame_buf, *this->_connection_error);

  uint32_t max_size = this->_maximum_quic_packet_size();

  size_t size_added       = 0;
  uint64_t max_frame_size = static_cast<uint64_t>(max_size);
  std::vector<QUICFrameInfo> frames;
  Ptr<IOBufferBlock> parent_block;
  parent_block = nullptr;
  parent_block = this->_store_frame(parent_block, size_added, max_frame_size, *frame, frames);

  QUICEncryptionLevel level = this->_hs_protocol->current_encryption_level();
  ink_assert(level != QUICEncryptionLevel::ZERO_RTT);
  this->_the_final_packet = this->_build_packet(level, parent_block, true, false, false);
}

QUICConnectionErrorUPtr
QUICNetVConnection::_recv_and_ack(const QUICPacket &packet, bool *has_non_probing_frame)
{
  ink_assert(packet.type() != QUICPacketType::RETRY);

  const uint8_t *payload      = packet.payload();
  uint16_t size               = packet.payload_length();
  QUICPacketNumber packet_num = packet.packet_number();
  QUICEncryptionLevel level   = QUICTypeUtil::encryption_level(packet.type());

  bool ack_only;
  bool is_flow_controlled;

  QUICConnectionErrorUPtr error = nullptr;
  if (has_non_probing_frame) {
    *has_non_probing_frame = false;
  }

  error =
    this->_frame_dispatcher->receive_frames(level, payload, size, ack_only, is_flow_controlled, has_non_probing_frame, &packet);
  if (error != nullptr) {
    return error;
  }

  if (is_flow_controlled) {
    int ret = this->_local_flow_controller->update(this->_stream_manager->total_offset_received());
    QUICFCDebug("[LOCAL] %" PRIu64 "/%" PRIu64, this->_local_flow_controller->current_offset(),
                this->_local_flow_controller->current_limit());

    if (ret != 0) {
      return std::make_unique<QUICConnectionError>(QUICTransErrorCode::FLOW_CONTROL_ERROR);
    }

    this->_local_flow_controller->forward_limit(this->_stream_manager->total_reordered_bytes() + this->_flow_control_buffer_size);
    QUICFCDebug("[LOCAL] %" PRIu64 "/%" PRIu64, this->_local_flow_controller->current_offset(),
                this->_local_flow_controller->current_limit());
  }

  this->_ack_frame_manager.update(level, packet_num, size, ack_only);

  return error;
}

QUICPacketUPtr
QUICNetVConnection::_build_packet(QUICEncryptionLevel level, Ptr<IOBufferBlock> parent_block, bool ack_eliciting, bool probing,
                                  bool crypto)
{
  QUICPacketType type   = QUICTypeUtil::packet_type(level);
  QUICPacketUPtr packet = QUICPacketFactory::create_null_packet();

  // FIXME Pass parent_block to create_x_packet
  // No need to make a unique buf here
  ats_unique_buf buf = ats_unique_malloc(2048);
  uint8_t *raw_buf   = buf.get();
  size_t len         = 0;
  while (parent_block) {
    memcpy(raw_buf + len, parent_block->start(), parent_block->size());
    len += parent_block->size();
    parent_block = parent_block->next;
  }

  switch (type) {
  case QUICPacketType::INITIAL: {
    QUICConnectionId dcid = this->_peer_quic_connection_id;
    ats_unique_buf token  = {nullptr};
    size_t token_len      = 0;

    if (this->netvc_context == NET_VCONNECTION_OUT) {
      // TODO: Add a case of using token which is advertized by NEW_TOKEN frame
      if (this->_av_token) {
        token     = ats_unique_malloc(this->_av_token_len);
        token_len = this->_av_token_len;
        memcpy(token.get(), this->_av_token.get(), token_len);
      } else {
        dcid = this->_original_quic_connection_id;
      }
    }

    packet = this->_packet_factory.create_initial_packet(
      dcid, this->_quic_connection_id, this->_largest_acked_packet_number(QUICEncryptionLevel::INITIAL), std::move(buf), len,
      ack_eliciting, probing, crypto, std::move(token), token_len);
    break;
  }
  case QUICPacketType::HANDSHAKE: {
    packet = this->_packet_factory.create_handshake_packet(this->_peer_quic_connection_id, this->_quic_connection_id,
                                                           this->_largest_acked_packet_number(QUICEncryptionLevel::HANDSHAKE),
                                                           std::move(buf), len, ack_eliciting, probing, crypto);
    break;
  }
  case QUICPacketType::ZERO_RTT_PROTECTED: {
    packet = this->_packet_factory.create_zero_rtt_packet(this->_original_quic_connection_id, this->_quic_connection_id,
                                                          this->_largest_acked_packet_number(QUICEncryptionLevel::ZERO_RTT),
                                                          std::move(buf), len, ack_eliciting, probing);
    break;
  }
  case QUICPacketType::PROTECTED: {
    packet = this->_packet_factory.create_protected_packet(this->_peer_quic_connection_id,
                                                           this->_largest_acked_packet_number(QUICEncryptionLevel::ONE_RTT),
                                                           std::move(buf), len, ack_eliciting, probing);
    break;
  }
  default:
    // should not be here
    ink_assert(false);
    break;
  }

  return packet;
}

void
QUICNetVConnection::_init_flow_control_params(const std::shared_ptr<const QUICTransportParameters> &local_tp,
                                              const std::shared_ptr<const QUICTransportParameters> &remote_tp)
{
  this->_stream_manager->init_flow_control_params(local_tp, remote_tp);

  uint64_t local_initial_max_data  = 0;
  uint64_t remote_initial_max_data = 0;
  if (local_tp) {
    local_initial_max_data          = local_tp->getAsUInt(QUICTransportParameterId::INITIAL_MAX_DATA);
    this->_flow_control_buffer_size = local_initial_max_data;
  }
  if (remote_tp) {
    remote_initial_max_data = remote_tp->getAsUInt(QUICTransportParameterId::INITIAL_MAX_DATA);
  }

  this->_local_flow_controller->set_limit(local_initial_max_data);
  this->_remote_flow_controller->set_limit(remote_initial_max_data);
  QUICFCDebug("[LOCAL] %" PRIu64 "/%" PRIu64, this->_local_flow_controller->current_offset(),
              this->_local_flow_controller->current_limit());
  QUICFCDebug("[REMOTE] %" PRIu64 "/%" PRIu64, this->_remote_flow_controller->current_offset(),
              this->_remote_flow_controller->current_limit());
}

void
QUICNetVConnection::_handle_error(QUICConnectionErrorUPtr error)
{
  QUICError("QUICError: %s (%u), %s (0x%" PRIx16 ")", QUICDebugNames::error_class(error->cls),
            static_cast<unsigned int>(error->cls), QUICDebugNames::error_code(error->code), error->code);

  // Connection Error
  this->close(std::move(error));
}

QUICPacketUPtr
QUICNetVConnection::_dequeue_recv_packet(QUICPacketCreationResult &result)
{
  QUICPacketUPtr packet = this->_packet_recv_queue.dequeue(result);

  if (result == QUICPacketCreationResult::SUCCESS) {
    if (this->direction() == NET_VCONNECTION_OUT) {
      // Reset CID if a server sent back a new CID
      // FIXME This should happen only once
      QUICConnectionId src_cid = packet->source_cid();
      // FIXME src connection id could be zero ? if so, check packet header type.
      if (src_cid != QUICConnectionId::ZERO()) {
        if (this->_peer_quic_connection_id != src_cid) {
          this->_update_peer_cid(src_cid);
        }
      }
    }

    if (!this->_verfied_state.is_verified()) {
      this->_verfied_state.fill(packet->size());
    }
  }

  // Debug prints
  switch (result) {
  case QUICPacketCreationResult::NO_PACKET:
    break;
  case QUICPacketCreationResult::NOT_READY:
    QUICConDebug("Not ready to decrypt the packet");
    break;
  case QUICPacketCreationResult::IGNORED:
    QUICConDebug("Ignored");
    break;
  case QUICPacketCreationResult::UNSUPPORTED:
    QUICConDebug("Unsupported version");
    break;
  case QUICPacketCreationResult::SUCCESS:
    if (packet->type() == QUICPacketType::VERSION_NEGOTIATION) {
      QUICConDebug("[RX] %s packet size=%u", QUICDebugNames::packet_type(packet->type()), packet->size());
    } else {
      QUICConDebug("[RX] %s packet #%" PRIu64 " size=%u header_len=%u payload_len=%u", QUICDebugNames::packet_type(packet->type()),
                   packet->packet_number(), packet->size(), packet->header_size(), packet->payload_length());
    }
    break;
  default:
    QUICConDebug("Failed to decrypt the packet");
    break;
  }

  return packet;
}

void
QUICNetVConnection::_schedule_packet_write_ready(bool delay)
{
  if (!this->_packet_write_ready) {
    QUICConVVVDebug("Schedule %s event", QUICDebugNames::quic_event(QUIC_EVENT_PACKET_WRITE_READY));
    if (delay) {
      this->_packet_write_ready = this->thread->schedule_in(this, WRITE_READY_INTERVAL, QUIC_EVENT_PACKET_WRITE_READY, nullptr);
    } else {
      this->_packet_write_ready = this->thread->schedule_imm(this, QUIC_EVENT_PACKET_WRITE_READY, nullptr);
    }
  }
}

void
QUICNetVConnection::_unschedule_packet_write_ready()
{
  if (this->_packet_write_ready) {
    this->_packet_write_ready->cancel();
    this->_packet_write_ready = nullptr;
  }
}

void
QUICNetVConnection::_close_packet_write_ready(Event *data)
{
  ink_assert(this->_packet_write_ready == data);
  this->_packet_write_ready = nullptr;
}

void
QUICNetVConnection::_schedule_closing_timeout(ink_hrtime interval)
{
  if (!this->_closing_timeout) {
    QUICConDebug("Schedule %s event in %" PRIu64 "ms", QUICDebugNames::quic_event(QUIC_EVENT_CLOSING_TIMEOUT),
                 interval / HRTIME_MSECOND);
    this->_closing_timeout = this->thread->schedule_in_local(this, interval, QUIC_EVENT_CLOSING_TIMEOUT);
  }
}

void
QUICNetVConnection::_unschedule_closing_timeout()
{
  if (this->_closing_timeout) {
    QUICConDebug("Unschedule %s event", QUICDebugNames::quic_event(QUIC_EVENT_CLOSING_TIMEOUT));
    this->_closing_timeout->cancel();
    this->_closing_timeout = nullptr;
  }
}

void
QUICNetVConnection::_schedule_ack_manager_periodic(ink_hrtime interval)
{
  this->_ack_manager_periodic = this->thread->schedule_every(this, interval, QUIC_EVENT_ACK_PERIODIC);
}

void
QUICNetVConnection::_unschedule_ack_manager_periodic()
{
  if (this->_ack_manager_periodic) {
    QUICConDebug("Unschedule %s event", QUICDebugNames::quic_event(QUIC_EVENT_ACK_PERIODIC));
    this->_ack_manager_periodic->cancel();
    this->_ack_manager_periodic = nullptr;
  }
}

void
QUICNetVConnection::_close_closing_timeout(Event *data)
{
  ink_assert(this->_closing_timeout == data);
  this->_closing_timeout = nullptr;
}

void
QUICNetVConnection::_schedule_closed_event()
{
  if (!this->_closed_event) {
    QUICConDebug("Schedule %s event", QUICDebugNames::quic_event(QUIC_EVENT_SHUTDOWN));
    this->_closed_event = this->thread->schedule_imm(this, QUIC_EVENT_SHUTDOWN, nullptr);
  }
}

void
QUICNetVConnection::_unschedule_closed_event()
{
  if (!this->_closed_event) {
    QUICConDebug("Unschedule %s event", QUICDebugNames::quic_event(QUIC_EVENT_SHUTDOWN));
    this->_closed_event->cancel();
    this->_closed_event = nullptr;
  }
}

void
QUICNetVConnection::_close_closed_event(Event *data)
{
  ink_assert(this->_closed_event == data);
  this->_closed_event = nullptr;
}

int
QUICNetVConnection::_complete_handshake_if_possible()
{
  if (this->handler != reinterpret_cast<NetVConnHandler>(&QUICNetVConnection::state_handshake)) {
    return 0;
  }

  if (!(this->_handshake_handler && this->_handshake_handler->is_completed())) {
    return -1;
  }

  if (this->netvc_context == NET_VCONNECTION_OUT && !this->_handshake_handler->has_remote_tp()) {
    return -1;
  }

  this->_init_flow_control_params(this->_handshake_handler->local_transport_parameters(),
                                  this->_handshake_handler->remote_transport_parameters());

  // PN space doesn't matter but seems like this is the way to pick the LossDetector for 0-RTT and Short packet
  uint64_t ack_delay_exponent =
    this->_handshake_handler->remote_transport_parameters()->getAsUInt(QUICTransportParameterId::ACK_DELAY_EXPONENT);
  this->_loss_detector->update_ack_delay_exponent(ack_delay_exponent);

  this->_start_application();

  return 0;
}

void
QUICNetVConnection::_start_application()
{
  if (!this->_application_started) {
    this->_application_started = true;

    const uint8_t *app_name;
    unsigned int app_name_len = 0;
    this->_handshake_handler->negotiated_application_name(&app_name, &app_name_len);
    if (app_name == nullptr) {
      app_name     = reinterpret_cast<const uint8_t *>(IP_PROTO_TAG_HTTP_QUIC.data());
      app_name_len = IP_PROTO_TAG_HTTP_QUIC.size();
    }

    if (netvc_context == NET_VCONNECTION_IN) {
      if (!this->setSelectedProtocol(app_name, app_name_len)) {
        this->_handle_error(std::make_unique<QUICConnectionError>(QUICTransErrorCode::VERSION_NEGOTIATION_ERROR));
      } else {
        this->endpoint()->handleEvent(NET_EVENT_ACCEPT, this);
      }
    } else {
      this->action_.continuation->handleEvent(NET_EVENT_OPEN, this);
    }
  }
}

void
QUICNetVConnection::_switch_to_handshake_state()
{
  QUICConDebug("Enter state_handshake");
  SET_HANDLER((NetVConnHandler)&QUICNetVConnection::state_handshake);
}

void
QUICNetVConnection::_switch_to_established_state()
{
  if (this->_complete_handshake_if_possible() == 0) {
    QUICConDebug("Enter state_connection_established");
    QUICConDebug("Negotiated cipher suite: %s", this->_handshake_handler->negotiated_cipher_suite());

    SET_HANDLER((NetVConnHandler)&QUICNetVConnection::state_connection_established);

    if (this->direction() == NET_VCONNECTION_OUT) {
      std::shared_ptr<const QUICTransportParameters> remote_tp = this->_handshake_handler->remote_transport_parameters();
      const uint8_t *pref_addr_buf;
      uint16_t len;
      pref_addr_buf          = remote_tp->getAsBytes(QUICTransportParameterId::PREFERRED_ADDRESS, len);
      this->_alt_con_manager = new QUICAltConnectionManager(this, *this->_ctable, this->_peer_quic_connection_id,
                                                            this->_quic_config->instance_id(), 1, {pref_addr_buf, len});
      this->_frame_generators.add_generator(*this->_alt_con_manager, QUICFrameGeneratorWeight::BEFORE_DATA);
      this->_frame_dispatcher->add_handler(this->_alt_con_manager);
    } else {
      QUICPath trusted_path = {this->local_addr, this->remote_addr};
      this->_path_manager->set_trusted_path(trusted_path);
    }
  } else {
    // Illegal state change
    ink_assert(!"Handshake has to be completed");
  }
}

void
QUICNetVConnection::_switch_to_closing_state(QUICConnectionErrorUPtr error)
{
  if (this->_complete_handshake_if_possible() != 0) {
    QUICConDebug("Switching state without handshake completion");
  }
  if (error->msg) {
    QUICConDebug("Reason: %.*s", static_cast<int>(strlen(error->msg)), error->msg);
  }

  // Once we are in closing or draining state, the ack_manager is not needed anymore. Because we don't send
  // any frame other than close_frame.
  this->_unschedule_ack_manager_periodic();

  this->_connection_error = std::move(error);
  this->_schedule_packet_write_ready();

  this->remove_from_active_queue();
  this->set_inactivity_timeout(0);

  ink_hrtime rto = this->_rtt_measure.current_pto_period();

  QUICConDebug("Enter state_connection_closing");
  SET_HANDLER((NetVConnHandler)&QUICNetVConnection::state_connection_closing);

  // This states SHOULD persist for three times the
  // current Retransmission Timeout (RTO) interval as defined in
  // [QUIC-RECOVERY].
  this->_schedule_closing_timeout(3 * rto);
}

void
QUICNetVConnection::_switch_to_draining_state(QUICConnectionErrorUPtr error)
{
  if (this->_complete_handshake_if_possible() != 0) {
    QUICConDebug("Switching state without handshake completion");
  }
  if (error->msg) {
    QUICConDebug("Reason: %.*s", static_cast<int>(strlen(error->msg)), error->msg);
  }

  // Once we are in closing or draining state, the ack_manager is not needed anymore. Because we don't send
  // any frame other than close_frame.
  this->_unschedule_ack_manager_periodic();

  this->remove_from_active_queue();
  this->set_inactivity_timeout(0);

  ink_hrtime rto = this->_rtt_measure.current_pto_period();

  QUICConDebug("Enter state_connection_draining");
  SET_HANDLER((NetVConnHandler)&QUICNetVConnection::state_connection_draining);

  // This states SHOULD persist for three times the
  // current Retransmission Timeout (RTO) interval as defined in
  // [QUIC-RECOVERY].

  this->_schedule_closing_timeout(3 * rto);
}

void
QUICNetVConnection::_switch_to_close_state()
{
  this->_unschedule_closing_timeout();

  if (this->_complete_handshake_if_possible() != 0) {
    QUICConDebug("Switching state without handshake completion");
  }
  QUICConDebug("Enter state_connection_closed");
  SET_HANDLER((NetVConnHandler)&QUICNetVConnection::state_connection_closed);
  this->_schedule_closed_event();
}

void
QUICNetVConnection::_handle_idle_timeout()
{
  this->remove_from_active_queue();
  this->_switch_to_draining_state(std::make_unique<QUICConnectionError>(QUICTransErrorCode::NO_ERROR, "Idle Timeout"));

  // TODO: signal VC_EVENT_ACTIVE_TIMEOUT/VC_EVENT_INACTIVITY_TIMEOUT to application
}

void
QUICNetVConnection::_validate_new_path(const QUICPath &path)
{
  // Not sure how long we should wait. The spec says just "enough time".
  // Use the same time amount as the closing timeout.
  ink_hrtime rto = this->_rtt_measure.current_pto_period();
  this->_path_manager->open_new_path(path, 3 * rto);
}

void
QUICNetVConnection::_update_cids()
{
  snprintf(this->_cids_data, sizeof(this->_cids_data), "%08" PRIx32 "-%08" PRIx32 "", this->_peer_quic_connection_id.h32(),
           this->_quic_connection_id.h32());

  this->_cids = {this->_cids_data, sizeof(this->_cids_data)};
}

void
QUICNetVConnection::_update_peer_cid(const QUICConnectionId &new_cid)
{
  if (is_debug_tag_set(QUIC_DEBUG_TAG.data())) {
    char old_cid_str[QUICConnectionId::MAX_HEX_STR_LENGTH];
    char new_cid_str[QUICConnectionId::MAX_HEX_STR_LENGTH];
    this->_peer_quic_connection_id.hex(old_cid_str, QUICConnectionId::MAX_HEX_STR_LENGTH);
    new_cid.hex(new_cid_str, QUICConnectionId::MAX_HEX_STR_LENGTH);

    QUICConDebug("dcid: %s -> %s", old_cid_str, new_cid_str);
  }

  this->_peer_old_quic_connection_id = this->_peer_quic_connection_id;
  this->_peer_quic_connection_id     = new_cid;
  this->_update_cids();
}

void
QUICNetVConnection::_update_local_cid(const QUICConnectionId &new_cid)
{
  if (is_debug_tag_set(QUIC_DEBUG_TAG.data())) {
    char old_cid_str[QUICConnectionId::MAX_HEX_STR_LENGTH];
    char new_cid_str[QUICConnectionId::MAX_HEX_STR_LENGTH];
    this->_quic_connection_id.hex(old_cid_str, QUICConnectionId::MAX_HEX_STR_LENGTH);
    new_cid.hex(new_cid_str, QUICConnectionId::MAX_HEX_STR_LENGTH);

    QUICConDebug("scid: %s -> %s", old_cid_str, new_cid_str);
  }

  this->_quic_connection_id = new_cid;
  this->_update_cids();
}

void
QUICNetVConnection::_rerandomize_original_cid()
{
  QUICConnectionId tmp = this->_original_quic_connection_id;
  this->_original_quic_connection_id.randomize();

  if (is_debug_tag_set(QUIC_DEBUG_TAG.data())) {
    char old_cid_str[QUICConnectionId::MAX_HEX_STR_LENGTH];
    char new_cid_str[QUICConnectionId::MAX_HEX_STR_LENGTH];
    tmp.hex(old_cid_str, QUICConnectionId::MAX_HEX_STR_LENGTH);
    this->_original_quic_connection_id.hex(new_cid_str, QUICConnectionId::MAX_HEX_STR_LENGTH);

    QUICConDebug("original cid: %s -> %s", old_cid_str, new_cid_str);
  }
}

QUICHandshakeProtocol *
QUICNetVConnection::_setup_handshake_protocol(shared_SSL_CTX ctx)
{
  // Initialize handshake protocol specific stuff
  // For QUICv1 TLS is the only option
  QUICTLS *tls = new QUICTLS(this->_pp_key_info, ctx.get(), this->direction(), this->options,
                             this->_quic_config->client_session_file(), this->_quic_config->client_keylog_file());
  SSL_set_ex_data(tls->ssl_handle(), QUIC::ssl_quic_qc_index, static_cast<QUICConnection *>(this));

  return tls;
}

QUICConnectionErrorUPtr
QUICNetVConnection::_state_connection_established_migrate_connection(const QUICPacket &p)
{
  ink_assert(this->_handshake_handler->is_completed());

  QUICConnectionErrorUPtr error = nullptr;
  QUICConnectionId dcid         = p.destination_cid();

  if (this->netvc_context == NET_VCONNECTION_IN) {
    if (!this->_alt_con_manager->is_ready_to_migrate()) {
      // TODO: Should endpoint send connection error when remote endpoint doesn't send NEW_CONNECTION_ID frames before initiating
      // connection migration ?
      QUICConDebug("Ignore connection migration - remote endpoint initiated CM before sending NEW_CONNECTION_ID frames");
      return error;
    }
    QUICConDebug("Connection migration is initiated by remote");
  }

  if (this->connection_id() == dcid) {
    QUICConDebug("Maybe NAT rebinding");
    // On client side (NET_VCONNECTION_OUT), nothing to do any more
    if (this->netvc_context == NET_VCONNECTION_IN) {
      Connection con;
      con.setRemote(&(p.from().sa));
      this->con.move(con);
      this->set_remote_addr();
      this->_udp_con = p.udp_con();

      QUICPath new_path = {p.to(), p.from()};
      this->_validate_new_path(new_path);
    }
  } else {
    QUICConDebug("Different CID");
    if (this->_alt_con_manager->migrate_to(dcid, this->_reset_token)) {
      // DCID of received packet is local cid
      this->_update_local_cid(dcid);

      // On client side (NET_VCONNECTION_OUT), nothing to do any more
      if (this->netvc_context == NET_VCONNECTION_IN) {
        Connection con;
        con.setRemote(&(p.from().sa));
        this->con.move(con);
        this->set_remote_addr();
        this->_udp_con = p.udp_con();

        this->_update_peer_cid(this->_alt_con_manager->migrate_to_alt_cid());

        QUICPath new_path = {this->local_addr, con.addr};
        this->_validate_new_path(new_path);
      }
    } else {
      char dcid_str[QUICConnectionId::MAX_HEX_STR_LENGTH];
      dcid.hex(dcid_str, QUICConnectionId::MAX_HEX_STR_LENGTH);
      QUICConDebug("Connection migration failed cid=%s", dcid_str);
    }
  }

  return error;
}

/**
 * Connection Migration Excercise from client
 */
QUICConnectionErrorUPtr
QUICNetVConnection::_state_connection_established_initiate_connection_migration()
{
  ink_assert(this->_handshake_handler->is_completed());
  ink_assert(this->netvc_context == NET_VCONNECTION_OUT);

  QUICConnectionErrorUPtr error = nullptr;

  std::shared_ptr<const QUICTransportParameters> remote_tp = this->_handshake_handler->remote_transport_parameters();

  if (this->_connection_migration_initiated || remote_tp->contains(QUICTransportParameterId::DISABLE_MIGRATION) ||
      !this->_alt_con_manager->is_ready_to_migrate() ||
      this->_alt_con_manager->will_generate_frame(QUICEncryptionLevel::ONE_RTT, 0, true, this->_seq_num++)) {
    return error;
  }

  QUICConDebug("Initiated connection migration");
  this->_connection_migration_initiated = true;

  this->_update_peer_cid(this->_alt_con_manager->migrate_to_alt_cid());

  auto current_path = this->_path_manager->get_verified_path();
  QUICPath new_path = {current_path.local_ep(), current_path.remote_ep()};
  this->_validate_new_path(new_path);

  return error;
}

void
QUICNetVConnection::_handle_periodic_ack_event()
{
  bool need_schedule = false;
  for (int i = static_cast<int>(this->_minimum_encryption_level); i <= static_cast<int>(QUICEncryptionLevel::ONE_RTT); ++i) {
    if (this->_ack_frame_manager.will_generate_frame(QUIC_ENCRYPTION_LEVELS[i], 0, true, this->_seq_num++)) {
      need_schedule = true;
      break;
    }
  }

  if (need_schedule) {
    // we have ack to send
    // FIXME: should sent depend on socket event.
    this->_schedule_packet_write_ready();
  }
}

// QUICFrameGenerator
bool
QUICNetVConnection::will_generate_frame(QUICEncryptionLevel level, size_t current_packet_size, bool ack_eliciting, uint32_t seq_num)
{
  if (!this->_is_level_matched(level)) {
    return false;
  }

  return !this->_is_resumption_token_sent;
}

QUICFrame *
QUICNetVConnection::generate_frame(uint8_t *buf, QUICEncryptionLevel level, uint64_t connection_credit, uint16_t maximum_frame_size,
                                   size_t current_packet_size, uint32_t seq_num)
{
  QUICFrame *frame = nullptr;

  if (!this->_is_level_matched(level)) {
    return frame;
  }

  if (this->_is_resumption_token_sent) {
    return frame;
  }

  if (this->direction() == NET_VCONNECTION_IN) {
    // TODO Make expiration period configurable
    QUICResumptionToken token(this->get_remote_endpoint(), this->connection_id(), Thread::get_hrtime() + HRTIME_HOURS(24));
    frame = QUICFrameFactory::create_new_token_frame(buf, token, this->_issue_frame_id(), this);
    if (frame) {
      if (frame->size() < maximum_frame_size) {
        this->_is_resumption_token_sent = true;
      } else {
        // Cancel generating frame
        frame = nullptr;
      }
    }
  }

  return frame;
}

void
QUICNetVConnection::_on_frame_lost(QUICFrameInformationUPtr &info)
{
  this->_is_resumption_token_sent = false;
}<|MERGE_RESOLUTION|>--- conflicted
+++ resolved
@@ -840,14 +840,7 @@
     // Reschedule WRITE_READY
     this->_schedule_packet_write_ready(true);
     break;
-<<<<<<< HEAD
-  case EVENT_IMMEDIATE:
-=======
-  case QUIC_EVENT_PATH_VALIDATION_TIMEOUT:
-    this->_handle_path_validation_timeout(data);
-    break;
   case VC_EVENT_INACTIVITY_TIMEOUT:
->>>>>>> 5886fb21
     // Start Immediate Close because of Idle Timeout
     this->_handle_idle_timeout();
     break;
@@ -880,14 +873,7 @@
     // Reschedule WRITE_READY
     this->_schedule_packet_write_ready(true);
     break;
-<<<<<<< HEAD
-  case EVENT_IMMEDIATE:
-=======
-  case QUIC_EVENT_PATH_VALIDATION_TIMEOUT:
-    this->_handle_path_validation_timeout(data);
-    break;
   case VC_EVENT_INACTIVITY_TIMEOUT:
->>>>>>> 5886fb21
     // Start Immediate Close because of Idle Timeout
     this->_handle_idle_timeout();
     break;
